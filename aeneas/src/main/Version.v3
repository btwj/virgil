// Copyright 2011 Google Inc. All rights reserved.
// See LICENSE for details of Apache 2.0 license.

// Updated by VCS scripts. DO NOT EDIT.
component Version {
<<<<<<< HEAD
	def version: string = "III-7.1705";
=======
	def version: string = "III-7.1708";
>>>>>>> 0279c1ac
	var buildData: string;
}<|MERGE_RESOLUTION|>--- conflicted
+++ resolved
@@ -3,10 +3,6 @@
 
 // Updated by VCS scripts. DO NOT EDIT.
 component Version {
-<<<<<<< HEAD
-	def version: string = "III-7.1705";
-=======
 	def version: string = "III-7.1708";
->>>>>>> 0279c1ac
 	var buildData: string;
 }