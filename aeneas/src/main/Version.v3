// Copyright 2011 Google Inc. All rights reserved.
// See LICENSE for details of Apache 2.0 license.

// Updated by VCS scripts. DO NOT EDIT.
component Version {
<<<<<<< HEAD
	def version: string = "III-7.1653";
=======
	def version: string = "III-7.1656";
>>>>>>> 979105b2
	var buildData: string;
}<|MERGE_RESOLUTION|>--- conflicted
+++ resolved
@@ -3,10 +3,6 @@
 
 // Updated by VCS scripts. DO NOT EDIT.
 component Version {
-<<<<<<< HEAD
-	def version: string = "III-7.1653";
-=======
-	def version: string = "III-7.1656";
->>>>>>> 979105b2
+	def version: string = "III-7.1657";
 	var buildData: string;
 }