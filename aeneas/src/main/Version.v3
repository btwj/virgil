--- conflicted
+++ resolved
@@ -3,10 +3,6 @@
 
 // Updated by VCS scripts. DO NOT EDIT.
 component Version {
-<<<<<<< HEAD
-	def version: string = "III-7.1699";
-=======
 	def version: string = "III-7.1704";
->>>>>>> 02dd3700
 	var buildData: string;
 }