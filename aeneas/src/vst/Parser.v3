// Copyright 2011 Google Inc. All rights reserved.
// See LICENSE for details of Apache 2.0 license.

// Stateless parser logic for all of Virgil-III syntax
component Parser {
	def III_2 = false;

	def KWMAP_SIZE = 100;
	def KWMAP_HASH = 39;

	def NONE      = '\x00';
	def COMMA     = ',';
	def END       = '\x00';
	def precTable = Array<byte>.new(V3Opcode.totalOpcodes);
	def opTable   = Array<Operator>.new(V3Opcode.totalOpcodes);
	def lenTable  = Array<byte>.new(V3Opcode.totalOpcodes);
	def kwMap     = Array<string>.new(KWMAP_SIZE);
	def identMiddleBitMap = Array<int>.new(8);
	def identStartBitMap = Array<int>.new(8);

	def PRIVATE_VAR = VarDefParser.new(true, false);
	def PRIVATE_DEF = VarDefParser.new(true, true);
	def PUBLIC_VAR  = VarDefParser.new(false, false);
	def PUBLIC_DEF  = VarDefParser.new(false, true);

	new() {
		init("||",  51, V3Op.opBoolOr);
		init("&&",  52, V3Op.opBoolAnd);
		init("|",   53, V3Op.opIntOr);
		init("^",   54, V3Op.opIntXor);
		init("&",   55, V3Op.opIntAnd);
		init("!=",  56, V3Op.newNotEqual(Int.TYPE));
		init("==",  57, V3Op.newEqual(Int.TYPE));
		init("<=",  58, V3Op.opIntLteq);
		init(">=",  59, V3Op.opIntGteq);
		init(">",   61, V3Op.opIntGt);
		init("<",   60, V3Op.opIntLt);
		init("#<<", 62, V3Op.opIntShl);
		init("#>>", 62, V3Op.opIntShr);
		init("+",   63, V3Op.opIntAdd);
		init("-",   63, V3Op.opIntSub);
		init("*",   64, V3Op.opIntMul);
		init("/",   64, V3Op.opIntDiv);
		init("%",   64, V3Op.opIntMod);
		init("!",   64, V3Op.newTypeCast(Int.TYPE, Int.TYPE));
		init("?",   64, V3Op.newTypeQuery(Int.TYPE, Int.TYPE));

		keyword("break");
		keyword("class");
		keyword("component");
		keyword("continue");
		keyword("def");
		keyword("else");
		keyword("extends");
		keyword("field");
		keyword("for");
		keyword("if");
		keyword("in");
		keyword("match");
		keyword("new");
		keyword("private");
		keyword("return");
		keyword("super");
		keyword("type");
		keyword("var");
		keyword("while");

		setRange(identMiddleBitMap, 'a', 'z');
		setRange(identMiddleBitMap, 'A', 'Z');
		setRange(identMiddleBitMap, '0', '9');
		setRange(identMiddleBitMap, '_', '_');
		setRange(identStartBitMap, 'a', 'z');
		setRange(identStartBitMap, 'A', 'Z');
	}
	def setRange(a: Array<int>, low: int, high: int) {
		for (i = low; i <= high; i++) {
			var ind = i #>> 5;
			a(ind) = a(ind) | (1 #<< (i & 0x1f));
		}
	}
	def init(opname: string, p: int, op: Operator) {
		precTable(op.opcode) = byte.!(p);
		opTable(op.opcode) = op;
		lenTable(op.opcode) = byte.!(opname.length);
	}
	def keyword(kw: string) {
		var index = kwHash(kw, KWMAP_HASH) % kwMap.length;
		if (kwMap(index) != null) {
			// could not construct a perfect hash map with the given parameters
<<<<<<< HEAD
			// search for new parameters and output an error
			System.error("ParserInternalError", "Could not construct perfect hashmap");
		}
		kwMap(index) = kw;
	}
	def kwHash(s: string, param: int) -> int {
		return s(0) * param + s(s.length - 1);
=======
			// TODO: automatically search for new perfect hash parameters
			System.error("ParserInternalError", "Could not construct perfect hashmap");
		}
		kwMap(index) = kw;
>>>>>>> f91ad27d
	}
	def kwHash(s: string, param: int) -> int {
		return s(0) * param + s(s.length - 1);
	}
	def parseFile(fileName: string, input: Array<byte>, ERROR: ErrorGen, typeCache: TypeCache) -> VstFile {
		var file = VstFile.new(fileName, ERROR);
		var p = ParserState.new(fileName, input, ERROR, skipToNextToken, typeCache);
		file.input = input;
		file.lineEnds = p.lineEnds;
		var decls: List<Decl>;
		// parse class, component, var, and def declarations
		var list: List<Decl>;
		while (p.curByte != END) {
			var nlist = parseCompound(p, list);
			if (nlist == list) break;
			list = nlist;
		}
		file.decls = Lists.reverse(list);
		return file;
	}
	def parseCompound(p: ParserState, prev: List<Decl>) -> List<Decl> {
		match (p.curByte) {
			'c': {
				if (optKeyword(p, "class") != null) {
					var id = checkKeyword(p, parseIdent(p, parseTypeParam));
					var parent = if(optKeyword(p, "extends") != null, parseTypeRef(p));
					var decl = VstClass.new(id.name, id.list(), parent, parseMembers(p));
					return List.new(decl, prev);
				}
				if (optKeyword(p, "component") != null) {
					var id = checkKeyword(p, parseIdentVoid(p)).name;
					var decl = VstComponent.new(id, parseMembers(p));
					return List.new(decl, prev);
				}
			}
			'v': if (optKeyword(p, "var") != null) {
				var vars = PRIVATE_VAR.parseVar(p, null);
				for (l = Lists.reverse(vars); l != null; l = l.tail) {
					prev = List.new(l.head, prev); // add each to list in orderw
				}
				return prev;
			}
			'd': if (optKeyword(p, "def") != null) {
				var vars = PRIVATE_DEF.parseDef(p, null);
				for (l = Lists.reverse(vars); l != null; l = l.tail) {
					prev = List.new(l.head, prev); // add each to list in orderw
				}
				return prev;
			}
		}
		p.error("expected class, component, variable, or method declaration"); 
		return prev;
	}
	def parseMembers(p: ParserState) -> List<VstMember> {
		p.req1('{');
		var list: List<VstMember>;
		while (true) {
			if (p.opt1('}') >= 0) break;
			var nlist = parseMember(p, list);
			if (nlist == list) {
				p.opt1('}');
				break;
			}
			list = nlist;
		}
		return Lists.reverse(list);
	}
	def parseMember(p: ParserState, prev: List<VstMember>) -> List<VstMember> {
		var isPrivate = optKeyword(p, "private") != null;
		match (p.curByte) {
			'd': if (optKeyword(p, "def") != null) {
				var parser = if(isPrivate, PRIVATE_DEF, PUBLIC_DEF);
				return parser.parseDef(p, prev);
			}
			'n': { 
				var start = optKeyword(p, "new");
				if (start != null) return List.new(parseNew(p, start), prev);
			}
			'v': if (optKeyword(p, "var") != null) {
				var parser = if(isPrivate, PRIVATE_VAR, PUBLIC_VAR);
				return parser.parseVar(p, prev);
			}
		}
		p.error("invalid start of member declaration");
		return null;
	}
	def parseNew(p: ParserState, start: FilePoint) -> VstNew {
		var params = parseList(0, p, '(', COMMA, ')', parseParam);
		var superclause: SuperClause;
		if (p.opt1(':') >= 0) {
			var sstart = reqKeyword(p, "super");
			var args = parseList(0, p, '(', COMMA, ')', parseExpr);
			superclause = SuperClause.new(sstart, TupleExpr.new(args));
		}
		var body: BlockStmt, end = p.optT(';');
		if (end < 0) body = parseBlockStmt(p);
		var token = Token.new(p.fileName, "new", start.beginLine, start.beginColumn);
		return VstNew.new(token, params.list, superclause, body);
	}
	def parseMethod(p: ParserState, isPrivate: bool, start: FilePoint) -> VstMethod {
		var id = checkKeyword(p, parseIdent(p, parseTypeParam));
		var params = parseList(0, p, '(', COMMA, ')', parseParamWithType);
		var rtype = if(p.optN("->") >= 0, parseTypeRef(p), TypeRef.new(null, null, null, Void.TYPE));
		var body = if(p.optT(';') < 0,  parseBlockStmt(p));
		return VstMethod.new(isPrivate, id.name, id.list(), params.list, rtype, body);
	}
	def parseParam(p: ParserState) -> ParamDecl {
		var id = checkKeyword(p, parseIdentVoid(p)).name;
		if (id == null) return null;
		var tref = if(p.opt1(':') >= 0,  parseTypeRef(p));
		return ParamDecl.new(id, tref);
	}
	def parseParamWithType(p: ParserState) -> ParamDecl {
		var id = checkKeyword(p, parseIdentVoid(p)).name;
		if (id == null) return null;
		p.req1(':');
		return ParamDecl.new(id, parseTypeRef(p));
	}
	def parseTypeRef(p: ParserState) -> TypeRef {
		var tref: TypeRef;
		if (p.curByte == '(') {
			var list = parseList(0, p, '(', COMMA, ')', parseTypeRef);
			tref = TypeRef.new(null, list.list, Tuple.TYPECON, null);
		} else {
			var lastPos = p.curPos;
			var id = parseIdent(p, parseTypeRef);
			if (p.curPos == lastPos) return null;
			tref = TypeRef.new(id.name, id.list(), null, null);
		}
		var arrow = p.optN("->");
		while (arrow >= 0) { // type suffixes ( '->' Type )*
			var rtype = parseTypeRef(p);
			tref = TypeRef.new(null, Lists.cons2(tref, rtype), Function.DELEGATE, null);
			arrow = p.optN("->");
		}
		return tref;
	}
	def parseTypeParam(p: ParserState) -> TypeParam {
		var id = checkKeyword(p, parseIdentVoid(p)).name;
		if (id != null) return TypeUtil.newTypeParam(id, p.typeCache);
		return null;
	}
	def parseStmt(p: ParserState) -> Stmt {
		match(p.curByte) {
			'{': return parseBlockStmt(p);
			';': return parseEmptyStmt(p);
			'i': return parseIfStmt(p);
			'w': return parseWhileStmt(p);
			'm': return parseMatchStmt(p);
			'v': {
				var start = optKeyword(p, "var");
				if (start != null) return parseVarStmt(p, start);
			}
			'd': {
				var start = optKeyword(p, "def");
				if (start != null) return parseDefStmt(p, start);
			}
			'b': return parseBreakStmt(p);
			'c': return parseContinueStmt(p);
			'r': return parseReturnStmt(p);
			'f': return parseForStmt(p);
		}
		return parseExprStmt(p);
	}
	def parseBlockStmt(p: ParserState) -> BlockStmt {
		return BlockStmt.new(parseList(0, p, '{', NONE, '}', parseStmt));
	}
	def parseEmptyStmt(p: ParserState) -> Stmt {
		var src = p.point();
		p.advance(1);
		return EmptyStmt.new(src);
	}
	def parseControlExpr(p: ParserState) -> Expr {
		p.req1('(');
		var e = parseExpr(p);
		p.reqT(')');
		return e;
	}
	def parseIfStmt(p: ParserState) -> Stmt {
		var start = optKeyword(p, "if");
		if (start != null) {
			var cond = parseControlExpr(p);
			var tblock = parseStmt(p);
			var fblock = if(optKeyword(p, "else") != null, parseStmt(p));
			return IfStmt.new(start, cond, tblock, fblock);
		}
		return parseExprStmt(p);
	}
	def parseWhileStmt(p: ParserState) -> Stmt {
		var start = optKeyword(p, "while");
		if (start != null) {
			var cond = parseControlExpr(p);
			var tblock = parseStmt(p);
			return WhileStmt.new(start, cond, tblock);
		}
		return parseExprStmt(p);
	}
	def parseForStmt(p: ParserState) -> Stmt {
		var start = optKeyword(p, "for");
		if (start != null) {
			p.req1('(');
			var decl = PRIVATE_VAR.parseLocal(p);
			if (optKeyword(p, "in") != null) {
				// for (vardecl in expr) { ... }
				var expr = parseExpr(p);
				p.req1(')');
				var tblock = parseStmt(p);
				return ForeachStmt.new(start, decl, expr, tblock);
			} else {
				// for (vardecl; cond; update) { ... }
				p.req1(';');
				var cond = parseExpr(p);
				p.req1(';');
				var update = parseExpr(p);
				p.req1(')');
				var tblock = parseStmt(p);
				return ForStmt.new(start, decl, cond, update, tblock);
			}
		}
		return parseExprStmt(p);
	}
	def parseMatchStmt(p: ParserState) -> Stmt {
		var start = optKeyword(p, "match");
		if (start != null) {
			var key = parseControlExpr(p), defcase: MatchCase;
			var list = parseList(0, p, '{', NONE, '}', parseMatchCase);
			if (optKeyword(p, "else") != null) defcase = MatchCase.new(null, parseStmt(p));
			return MatchStmt.new(start, key, list, defcase);
		}
		return parseExprStmt(p);
	}
	def parseMatchCase(p: ParserState) -> MatchCase {
		var list = if (III_2, parseList(1, p, NONE, COMMA, NONE, parseExpr),
					parseList(1, p, NONE, COMMA, ':', parseExpr));
		var stmt = if(III_2, parseBlockStmt(p), parseStmt(p));
		return MatchCase.new(list, stmt);
	}
	def parseVarStmt(p: ParserState, start: FilePoint) -> Stmt {
		var id = parseIdentVoid(p);
		var vars = Lists.reverse(PUBLIC_VAR.parseVars(p, id));
		return LocalStmt.new(start, vars);
	}
	def parseDefStmt(p: ParserState, start: FilePoint) -> Stmt {
		var id = parseIdentVoid(p);
		var vars = Lists.reverse(PUBLIC_DEF.parseVars(p, id));
		return LocalStmt.new(start, vars);
	}
	def parseBreakStmt(p: ParserState) -> Stmt {
		var start = optKeyword(p, "break");
		if (start != null) return BreakStmt.new(term1(p, start, ';'));
		return parseExprStmt(p);
	}
	def parseContinueStmt(p: ParserState) -> Stmt {
		var start = optKeyword(p, "continue");
		if (start != null) return ContinueStmt.new(term1(p, start, ';'));
		return parseExprStmt(p);
	}
	def parseReturnStmt(p: ParserState) -> Stmt {
		var start = optKeyword(p, "return");
		if (start != null) {
			if (p.curByte == ';') return ReturnStmt.new(term1(p, start, ';'), null);
			var expr = parseExpr(p);
			return ReturnStmt.new(term1(p, start, ';'), expr);
		}
		return parseExprStmt(p);
	}
	def parseExprStmt(p: ParserState) -> Stmt {
		var expr = parseExpr(p);
		if (expr == null) return null;
		return ExprStmt.new(term1(p, expr.range(), ';'), expr);
	}
	def parseExpr(p: ParserState) -> Expr {
		var subExpr = parseSubExpr(p);
		if (p.curByte == '=' && p.peek(1) != '=') {
			var pos = p.token(1);
			var rhs = parseExpr(p);
			return AssignExpr.new(subExpr, pos, rhs);
		}
		return addBinOpSuffixes(p, subExpr);
	}
	def parseSubExpr(p: ParserState) -> Expr {
		return addTermSuffixes(p, parseTerm(p));
	}
	def parseTerm(p: ParserState) -> Expr {
		var ch = p.curByte;
		match (ch) {
			'\'': return parseByteLiteral(p);
			'\"': return parseStringLiteral(p);
			'(':  return parseTupleExpr(p);
			'[':  return parseArrayLiteral(p);
			'!':  return parseNotExpr(p);
			'_':  return parseParamExpr(p);
			'-':  {
				if (p.peek(1) == '-') return AutoExpr.new(p.token(2), parseSubExpr(p), V3Op.opIntSub, false);
				return parseNumeric(p);
			}
			'+':  {
				if (p.peek(1) == '+') return AutoExpr.new(p.token(2), parseSubExpr(p), V3Op.opIntAdd, false);
			}
			'i': {
				if (ch == 'i') {
					var start = optKeyword(p, "if");
					if (start != null) {
						var args = parseList(1, p, '(', COMMA, ')', parseExpr);
						return IfExpr.new(start, args);
					}
				}
			}
		}
		if (isIdentStart(ch)) return parseVarExpr(p);
		else if (Byte.isDecimal(ch)) return parseNumeric(p);
		p.error("invalid start of expression");
		return null;
	}
	def parseParamExpr(p: ParserState) -> Expr {
		// only "_" is allowed, not "__" or "_id"
		if (isIdentMiddle(p.peek(1))) {
			p.error("identifier expected");
			return null;
		}
		return ParamExpr.new(p.token(1));
	}
	def parseNotExpr(p: ParserState) -> Expr {
		var point = p.point();
		var start = p.req1('!');
		return NotExpr.new(point, parseSubExpr(p));
	}
	def parseByteLiteral(p: ParserState) -> Expr {
		var parsed = Byte.parseByte(p.input, p.curPos);
		if (parsed.passed) {
			var token = p.token(parsed.length);
			return newValueExpr(token, Byte.box(parsed.val), Byte.TYPE);
		}
		p.error("invalid character literal");
		return null;
	}
	def parseStringLiteral(p: ParserState) -> Expr {
		var parsed = Byte.parseString(p.input, p.curPos);
		if (parsed.passed) {
			var token = p.token(parsed.length);
			return StringExpr.new(token, parsed.val);
		}
		p.error("invalid string literal");
		return null;
	}
	def parseBytes(p: ParserState, delim: byte, name: string) -> Token {
		// note: first delim byte should have been matched by outer rules
		var d = p.input, q = p.curPos + 1;
		while (q < d.length) {
			var ch = d(q);
			if (ch == delim) return p.token(q + 1 - p.curPos);
			if (ch == '\n') break;
			if (ch == '\\') { // skip escaped bytes
				if (++q >= d.length) break;
			}
			if (ch < ' ') p.error("nonprintable character in literal");
			q++;
		}
		p.advance(q - p.curPos);
		p.error1("\"%1\" expected to end literal", delim);
		return null;
	}
	def parseTupleExpr(p: ParserState) -> TupleExpr {
		return TupleExpr.new(parseList(0, p, '(', COMMA, ')', parseExpr));
	}
	def parseArrayLiteral(p: ParserState) -> ArrayExpr {
		return ArrayExpr.new(parseList(0, p, '[', COMMA, ']', parseExpr));
	}
	def parseNumeric(p: ParserState) -> Expr {
		if (p.curByte == '0') {
			var ch2 = p.peek(1);
			if (ch2 == 'x' || ch2 == 'X') {
				// hexadecimal constant "0x..."
				return intLiteral("hexadecimal", p, Int.parseHex);
			} else if (ch2 == 'b' || ch2 == 'B') { 
				// binary constant "0b..."
				return intLiteral("binary", p, Int.parseBin);
			} else if (Byte.isDecimal(ch2)) { 
				// octal constant "0..."
				var end = p.star(2, Byte.isDecimal);
				p.error("octal literal"); // invalid
				p.advance(end - p.curPos);
				return null;
			} else {
				// zero "0"
				return newValueExpr(p.token(1), null, Int.TYPE);
			}
		} else if (p.curByte == '-') {
			// negative decimal "-..."
			return intLiteral("negative", p, Int.parseNegDecimal);
		} else {
			// positive decimal "..."
			return intLiteral("integer", p, Int.parsePosDecimal);
		}
	}
	def intLiteral(base: string, p: ParserState, f: (Array<byte>, int) -> Parsed<int>) -> Expr {
		var parsed = f(p.input, p.curPos);
		if (parsed.passed) {
			var token = p.token(parsed.length);
			return newValueExpr(token, Int.box(parsed.val), Int.TYPE);
		} else {
			p.error1("invalid %1 literal", base);
			p.advance(parsed.length);
			return null;
		}
	}
	def parseVarExpr(p: ParserState) -> Expr {
		var id = parseIdent(p, parseTypeRef);
		if (id != null) return VarExpr.new(null, null, id);
		return null;
	}
	def addTermSuffixes(p: ParserState, expr: Expr) -> Expr {
		while (true) {
			match (p.curByte) {
				'.': { // expr.
					var pos = p.point();
					p.advance(1);
					var ch = p.curByte;
					if (isIdentStart(ch)) {
						expr = VarExpr.new(expr, pos, parseIdent(p, parseTypeRef));
					} else if (Byte.isDecimal(ch)) {
						var end = p.plus(0, Byte.isDecimal);
						var token = p.token(end - p.curPos);
						expr = VarExpr.new(expr, pos, VstIdent<TypeRef>.new(token, null));
					} else {
						var op = parseOp(p, true);
						if (op != null) expr = VarExpr.new(expr, pos, op);
						else p.error("member expected");
					}
				}
				'(': { // expr(
					var args = parseList(0, p, '(', COMMA, ')', parseExpr);
					expr = AppExpr.new(expr, TupleExpr.new(args));
				}
				'+': if (p.peek(1) == '+') { // expr++
					return AutoExpr.new(p.token(2), expr, V3Op.opIntAdd, true);
				} else break;
				'-': if (p.peek(1) == '-') { // expr--
					return AutoExpr.new(p.token(2), expr, V3Op.opIntSub, true);
				} else break;
			} else {
				break;
			}
		}
		return expr;
	}
	def addBinOpSuffixes(p: ParserState, expr: Expr) -> Expr {
		var op = parseOp(p, false);
		if (op == null) return expr;
		var exprStack = Stack<Expr>.new();
		var operStack = Stack<BinOp>.new();
		exprStack.push(expr);
		while (op != null) {
			var binop = BinOp.new(op.name, opTable(op.name.choice));
			var prec = int.!(precTable(op.name.choice));
			op.name.choice = prec;
			if (operStack.top != null && operStack.peek().token.choice >= prec) { // LR reduction
				reduce(p, exprStack, operStack, prec);
			}
			operStack.push(binop);
			exprStack.push(parseSubExpr(p));
			op = parseOp(p, false);
		}
		reduce(p, exprStack, operStack, -1);
		return exprStack.pop();
	}
	def reduce(p: ParserState, exprStack: Stack<Expr>, operStack: Stack<BinOp>, prec: int) {
		while (!operStack.empty() && operStack.peek().token.choice >= prec) {
			var right = exprStack.pop();
			var left = exprStack.pop();
			var binop = operStack.pop();
			exprStack.push(BinOpExpr.new(left, binop.token, binop.op, right));
		}
	}
	def parseList<T>(min: int, p: ParserState, begDelim: byte, sepByte: byte, endDelim: byte, f: ParserState -> T) -> VstList<T> {
		var start = p.point();
		if (p.curByte != begDelim) {
			if (begDelim != NONE) {
				p.error1("\'%1\' expected", begDelim);
				return VstList<T>.new(p.point().rangeOf(0), null);
			}
		} else {
			p.advance(1);
		}
		if (min == 0 && p.curByte == endDelim) {
			// zero length list
			return VstList<T>.new(eatEnd(p, start), null);
		}
		var list: List<T>;
		var range: FileRange;
		while (true) {
			var lastPos = p.curPos;
			var item = f(p);
			if (p.curPos == lastPos) {
				// didn't parse anything
				p.opt1(endDelim);
				return VstList.new(p.end(start), Lists.reverse(list));
			}
			list = List<T>.new(item, list);
			if (p.curByte == endDelim) {
				// end of list
				range = eatEnd(p, start);
				break;
			}
			if (sepByte != NONE && p.opt1(sepByte) < 0) {
				var msg = Strings.format2("\'%1\' or \'%2\' expected", sepByte, endDelim);
				p.error(msg);
				range = p.end(start);
				break;
			}
		}
		return VstList.new(range, Lists.reverse(list));
	}
	def eatEnd(p: ParserState, start: FilePoint) -> FileRange {
		var endLine = p.curLine;
		var endColumn = p.curCol + 1;
		p.advance(1);
		return FileRange.new(p.fileName, start.beginLine, start.beginColumn, endLine, endColumn);
	}
	def parseIdentVoid(p: ParserState) -> VstIdent<void> {
		return parseIdent(p, null);
	}
	// parse a parameterized identifier with the supplied parameter parsing function
	def parseIdent<T>(p: ParserState, parse: ParserState -> T) -> VstIdent<T> {
		if (isIdentStart(p.curByte)) {
			var d = p.input;
			for (q = p.curPos + 1; q < d.length; q++) {
				var c = d(q);
				if (c == '<') { // parse parameters, if allowed
					if (parse == null) {
						p.error("identifier cannot be parameterized here");
						return extractIdent(p, q);
					}
					var start = p.curPos;
					var token = p.token(q - start);
					var list = parseList(1, p, '<', COMMA, '>', parse);
					return VstIdent<T>.new(token, list);
				}
				// if the character is part of the middle continue
				if (!isIdentMiddle(c)) return extractIdent(p, q);
			}
			// end of input
			return extractIdent(p, d.length);
		}
		p.error("identifier expected");
		return extractIdent(p, p.curPos);
	}
	// extract an unparameterized identifier and advance the parser
	def extractIdent<T>(p: ParserState, end: int) -> VstIdent<T> {
		return VstIdent<T>.new(p.token(end - p.curPos), null);
	}
	def checkKeyword<T>(p: ParserState, ident: VstIdent<T>) -> VstIdent<T> {
		// Use the perfect hash map to check for a keyword
		var id = ident.name.image;
		if (id.length < 2) return ident;
		var kw = kwMap(kwHash(id, KWMAP_HASH) % kwMap.length);
<<<<<<< HEAD
		if (kw != null && Strings.equal(kw, id)) {
=======
		if (kw == null) return ident;
		if (Strings.equal(kw, id)) {
>>>>>>> f91ad27d
			p.errorAt(ident.name.range(), Strings.format1("keyword \"%1\" cannot be used as identifier", id));
		}
		return ident;
	}
	// parse an infix or member operator
	def parseOp(p: ParserState, member: bool) -> VstIdent<TypeRef> {
		var q = p.curPos, opcode = -1, hasParams = false;
		match (p.curByte) {
			'=' : opcode = choose(p, '=', V3Opcode.Equal, -1);
			'|' : opcode = choose(p, '|', V3Opcode.BoolOr, V3Opcode.IntOr);
			'&' : opcode = choose(p, '&', V3Opcode.BoolAnd, V3Opcode.IntAnd);
			'<' : opcode = choose(p, '=', V3Opcode.IntLteq, V3Opcode.IntLt);
			'>' : opcode = choose(p, '=', V3Opcode.IntGteq, V3Opcode.IntGt);
			'+' : opcode = V3Opcode.IntAdd;
			'-' : opcode = V3Opcode.IntSub;
			'*' : opcode = V3Opcode.IntMul;
			'/' : opcode = V3Opcode.IntDiv;
			'%' : opcode = V3Opcode.IntMod;
			'^' : opcode = V3Opcode.IntXor;
			'?' : {
				if (member) {
					opcode = V3Opcode.TypeQuery;
					hasParams = (p.peek(1) == '<');
				}
			}
			'!' : {
				var ch2 = p.peek(1);
				if (ch2 == '=') opcode = V3Opcode.NotEqual;
				else if (member) {
					opcode = V3Opcode.TypeCast;
					hasParams = (ch2 == '<');
				}
			}
			'#' : {
				var d = p.input;
				if (d.length - q > 2) {
					if (d(q + 1) == '>' && d(q + 2) == '>') opcode = V3Opcode.IntShr;
					if (d(q + 1) == '<' && d(q + 2) == '<') opcode = V3Opcode.IntShl;
				}
			}
		}

		if (opcode >= 0) {
			var len = lenTable(opcode);
			var start = p.curPos, end = start + len;
			var t = p.token(len);
			t.choice = opcode;
			var list = if(hasParams, parseList(0, p, '<', COMMA, '>', parseTypeRef));
			return VstIdent<TypeRef>.new(t, list);
		}
		return null;
	}
	def choose(p: ParserState, ch: byte, op1: int, op2: int) -> int {
		if (p.peek(1) == ch) return op1;
		return op2;
	}
	def reqKeyword(p: ParserState, kw: string) -> FilePoint {
		var start = optKeyword(p, kw);
		if (start == null) p.error1("\"%1\" expected", kw);
		return start;
	}
	def optKeyword(p: ParserState, kw: string) -> FilePoint {
		if (p.curByte != kw(0)) return null;
		var i = p.curPos, d = p.input, max = i + kw.length;
		if (max > d.length) return null;
		for (j = 0; j < kw.length; j++) {
			if (d(i + j) != kw(j)) return null;
		}
		if (max < d.length && isIdentMiddle(d(max))) return null;
		var pt = FilePoint.new(p.fileName, p.curLine, p.curCol);
		p.advance(kw.length);
		return pt;
	}
	def isIdentStart(ch: byte) -> bool {
		return 0 != (identStartBitMap(ch #>> 5) & (1 #<< (ch & 0x1f)));
	}
	def isIdentMiddle(ch: byte) -> bool {
		return 0 != (identMiddleBitMap(ch #>> 5) & (1 #<< (ch & 0x1f)));
	}
	def term1(p: ParserState, start: FilePoint, ch: byte) -> FileRange {
		var endLine = p.curLine;
		var endColumn = p.curCol;
		if (p.curByte == ch) {
			p.advance(1);
			endColumn++;
		} else {
			p.error1("\"%1\" expected", ch);
		}
		return FileRange.new(p.fileName, start.beginLine, start.beginColumn, endLine, endColumn);
	}
	def skipToNextToken(p: ParserState) {
		// skip forward over whitespace and comments
		var curPos = p.curPos, curLine = p.curLine, curCol = p.curCol;
		var input = p.input, max = input.length;
		while (curPos < max) {
			var ch = input(curPos);
			match (ch) {
				'\t': { curCol = 1 + ((curCol + 8) / 8) * 8; }
				' ' : { curCol++; }
				'\n': {
					p.lineEnds.add(curPos);
					curCol = 1;
					curLine++;
				}
				'/' : {
					if (curPos >= max - 1 || input(curPos + 1) != '/') break;
					// skip line comment
					curPos = curPos + 2;
					while (curPos < max) {
						if (input(curPos) == '\n') {
							p.lineEnds.add(curPos);
							curCol = 1;
							curLine++;
							break;
						}
						curPos++;
					}
				} 
			} else {
				if (ch < ' ' || ch > '~') {
					// illegal character!
					p.setPos(curPos, curLine, curCol);
					p.error1("invalid character valued %1", int.!(ch));
					curCol++;
				} else {
					// non-whitespace character, break
					break;
				}
			}
			curPos++;
		}
		// reached the end or a non-whitespace character
		p.setPos(curPos, curLine, curCol);
	}
	def newValueExpr(token: Token, val: Val, vtype: Type) -> Expr {
		var expr = VarExpr.new(null, token, VstIdent<TypeRef>.new(token, null));
		expr.binding = ValueBinding.new(token, val, vtype);
		return expr;
	}
}
// XXX: can probably replace with (Token, Operator)
class BinOp {
	def token: Token;
	def op: Operator;
	new(token, op) { }
}
// a small closure for parsing var/def declarations
class VarDefParser {
	def isPrivate: bool;
	def isReadOnly: bool;
	new(isPrivate, isReadOnly) {}
	def parseLocal(p: ParserState) -> VarDecl {
		var id = Parser.checkKeyword(p, Parser.parseIdentVoid(p)).name;
		if (id == null) return null;
		var tref = if(p.opt1(':') >= 0, Parser.parseTypeRef(p));
		var init = if(p.opt1('=') >= 0, Parser.parseExpr(p));
		var decl = VarDecl.new(id, tref, init);
		decl.isReadOnly = isReadOnly;
		return decl;
	}
	def parseVars(p: ParserState, id: VstIdent<void>) -> List<VarDecl> {
		var list: List<VarDecl>;
		while (true) {
			if (id == null) break;
			var lastPos = p.curPos;
			var tref = if(p.opt1(':') >= 0, Parser.parseTypeRef(p));
			var init = if(p.opt1('=') >= 0, Parser.parseExpr(p));
			var decl = VarDecl.new(id.name, tref, init);
			decl.isReadOnly = isReadOnly;
			list = List.new(decl, list);
			if (p.opt1(';') >= 0) {
				break;
			} else if (p.opt1(',') < 0) {
				p.error("\',\' or \';\' expected");
				break;
			}
			id = Parser.checkKeyword(p, Parser.parseIdentVoid(p));
		}
		return list;
	}
	def parseDef(p: ParserState, prev: List<VstMember>) -> List<VstMember> {
		var id = Parser.checkKeyword(p, Parser.parseIdent(p, Parser.parseTypeParam));
		if (p.curByte == '(' || id.params != null) return parseMethodSuffix(p, id, prev);
		var n = VstIdent<void>.new(id.name, null);
		return parseFieldSuffix(p, n, prev);
	}
	def parseVar(p: ParserState, prev: List<VstMember>) -> List<VstMember> {
		var id = Parser.checkKeyword(p, Parser.parseIdentVoid(p));
		return parseFieldSuffix(p, id, prev);
	}
	private def parseFieldSuffix(p: ParserState, id: VstIdent<void>, prev: List<VstMember>) -> List<VstMember> {
		var vars = parseVars(p, id);
		for (l = Lists.reverse(vars); l != null; l = l.tail) {
			var v = l.head;
			prev = List.new(VstField.new(isPrivate, isReadOnly, v.token, v.tref, v.init), prev);
		}
		return prev;
	}
	private def parseMethodSuffix(p: ParserState, id: VstIdent<TypeParam>, prev: List<VstMember>) -> List<VstMember> {
		var params = Parser.parseList(0, p, '(', Parser.COMMA, ')', Parser.parseParamWithType);
		var rtype = if(p.optN("->") >= 0, Parser.parseTypeRef(p), TypeRef.new(null, null, null, Void.TYPE));
		var body = if(p.optT(';') < 0,  Parser.parseBlockStmt(p));
		var m = VstMethod.new(isPrivate, id.name, id.list(), params.list, rtype, body);
		return List.new(m, prev);
	}
}<|MERGE_RESOLUTION|>--- conflicted
+++ resolved
@@ -87,20 +87,10 @@
 		var index = kwHash(kw, KWMAP_HASH) % kwMap.length;
 		if (kwMap(index) != null) {
 			// could not construct a perfect hash map with the given parameters
-<<<<<<< HEAD
-			// search for new parameters and output an error
-			System.error("ParserInternalError", "Could not construct perfect hashmap");
-		}
-		kwMap(index) = kw;
-	}
-	def kwHash(s: string, param: int) -> int {
-		return s(0) * param + s(s.length - 1);
-=======
 			// TODO: automatically search for new perfect hash parameters
 			System.error("ParserInternalError", "Could not construct perfect hashmap");
 		}
 		kwMap(index) = kw;
->>>>>>> f91ad27d
 	}
 	def kwHash(s: string, param: int) -> int {
 		return s(0) * param + s(s.length - 1);
@@ -657,12 +647,8 @@
 		var id = ident.name.image;
 		if (id.length < 2) return ident;
 		var kw = kwMap(kwHash(id, KWMAP_HASH) % kwMap.length);
-<<<<<<< HEAD
-		if (kw != null && Strings.equal(kw, id)) {
-=======
 		if (kw == null) return ident;
 		if (Strings.equal(kw, id)) {
->>>>>>> f91ad27d
 			p.errorAt(ident.name.range(), Strings.format1("keyword \"%1\" cannot be used as identifier", id));
 		}
 		return ident;
