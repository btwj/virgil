--- conflicted
+++ resolved
@@ -92,18 +92,11 @@
 		compiler.NormConfig.GetScalar = getScalar;
 	}
 	private def getScalar(compiler: Compiler, prog: Program, t: Type) -> Scalar.set {
-<<<<<<< HEAD
-		match (t) {
-			x: BoolType => return Scalar.B32 | Scalar.B64;
-			x: IntType => return if (x.width <= 32, Scalar.B32 | Scalar.B64, Scalar.B64); // XXX: Scalar.R64, once packed refs
-			x: FloatType => return if (x.is64, Scalar.F64 | Scalar.B64, Scalar.F32 | Scalar.B32 | Scalar.F64 | Scalar.B64);
-=======
 		var none: Scalar.set;
 		match (t) {
 			x: BoolType => return Scalar.B32 | Scalar.B64;
 			x: IntType => return if(x.width <= 32, Scalar.B32 | Scalar.B64, Scalar.B32); // XXX: Scalar.R64, once packed refs
 			x: FloatType => return if(x.is64, Scalar.F64 | Scalar.B64, Scalar.F32 | Scalar.B32);
->>>>>>> 2720a0c3
 			_ => return Scalar.R64;
 		}
 	}
