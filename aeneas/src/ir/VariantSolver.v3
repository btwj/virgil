// Copyright 2024 Virgil authors. All rights reserved.
// See LICENSE for details of Apache 2.0 license.

enum ScalarClass(size: byte, ty: Type) {
	B32(32, Int.getType(true, 32)),
	B64(64, Int.getType(true, 64)),
	B128(128, null), // TODO
	R32(32, AnyRef.TYPE),
	R64(64, AnyRef.TYPE),
	Ref(64, AnyRef.TYPE),
	F32(32, Float.FLOAT32),
	F64(64, Float.FLOAT64)
}

type ScalarRep #unboxed {
	case Class(sc: ScalarClass.set) {
		def getType() -> Type {
			for (i in sc) return i.ty;
			return null;
		}
	}
	case Concrete(t: Type) { def getType() -> Type { return t; }}
	def getType() -> Type;
}

class VariantNorm extends TypeNorm {
	def fields: Array<VariantField>;

	def tag: VariantField;
	var tagValue: int = -1;

	// for each field, this is the start + end index when ClassAlloc is called
	var fieldRanges: Array<(int, int)>;
	var children: List<VariantNorm>;

	new(oldType: Type, newType: Type, sub: Array<Type>, fields, tag)
		super(oldType, newType, sub) {}

	// represent empty variant as tag
	def isEnum() -> bool { return size == 1 && tag != null && fields.length == 0; }
	def isEnumCase() -> bool { return size == 1 && tag != null && tagValue >= 0 && fields.length == 0; }

	def tagType() -> IntType { return IntType.!(tag.tn.first()); }
	def tagIndex() -> int { return tag.indexes[0]; }
	
	// represent single-case, unboxed variant without its tag
	def isTagless() -> bool { return tag == null; }

	def render(buf: StringBuilder) -> StringBuilder {
		buf.put3("%q ## %q |%d|", oldType.render, newType.render, size);
		buf.puts(" [");
		for (i < sub.length) {
			if (i > 0) buf.csp();
			sub[i].render(buf);
		}
		buf.puts("] {");
		if (tag != null) {
			buf.put1("tag: %q", tag.render);
		}
		for (i < fields.length) {
			if (i > 0 || tag != null) buf.csp();
			fields[i].render(buf);
		}
		buf.puts("}");
		return buf;
	}
}

// Metadata about a variant's fields before/after normalization
class VariantField {
	def tn: TypeNorm;
	def indexes: Array<int>; // Indexes into the variant's representation to extract the field from

	new(tn, indexes) {}

	def render(buf: StringBuilder) -> StringBuilder {
		buf.puts("(");
		for (i < indexes.length) {
			if (i > 0) buf.csp();
			buf.put1("#%d", indexes[i]);
		}
		buf.puts(")");
		if (tn != null) buf.put1(": [%q]", tn.newType.render);
		return buf;
	}
}

def ON_STACK = -1;
def EMPTY_FIELD = VariantField.new(null, []);
def NO_FIELDS = Array<VariantField>.new(0);

class VariantSolver {}

class VariantNormalizer(nc: NormalizerConfig, rn: ReachabilityNormalizer, verbose: bool) {
	// Normalizes a non-recursive variant, returns either a VariantNorm for an unboxed variant,
	// or a simple TypeNorm for a boxed variant
	def normVariant(t: Type, rc: RaClass) -> TypeNorm {
		if (rc.variantNorm != null) return rc.variantNorm;
		if (rc.orig.boxing == Boxing.BOXED) rn.mapSimple(t);

		var prev = rc.recursive;
		match (rc.recursive) {
			ON_STACK => {
				rc.recursive = 2; // cycle detected; box
			}
			0 => {
				rc.recursive = ON_STACK;
				tryUnboxing(rc);
				if (rc.recursive == ON_STACK) rc.recursive = 1;
				if (rc.variantNorm != null) return rc.variantNorm;
			}
		}
		return rn.mapSimple(t); 
	}
	// Try to unbox a variant in one of three ways:
	// 1. If a (non-closure) variant has all empty fields in all cases, represent it as a single uN tag (enum representation).
	// 2. If a variant has only one case, represent it as a tagless tuple of scalars (data representation).
	// 3. If a variant has multiple cases and is marked #unboxed, use a flattened representation with the smallest set of scalars.
	private def tryUnboxing(rc: RaClass) -> bool {
		if (rc.variantNorm != null) return true; // already done
		while (rc.parent != null) rc = rc.parent;
		
		rn.makeNormFields(rc);

		var isEmpty = rc.normFields.length == 0;
		var closure = rc.raFacts.RC_CLOSURE;

		for (l = rc.children; l != null; l = l.tail) {
			var c = l.head;
			rn.makeNormFields(c);
			if (c.normFields.length > 0) isEmpty = false;
			closure |= c.raFacts.RC_CLOSURE;
		}

		if (isEmpty && !closure) {
			// normalize empty variant to just its tag; i.e. become an enum
			var tagType = V3.getVariantTagType(rc.oldType);
			var tagTypeNorm = rn.norm(tagType);
			var tagField = VariantField.new(tagTypeNorm, [0]);
			unboxUsingEnumVariantNorm(rc, tagType, tagField);
			return true;
		}
		if (rc.children != null) {
			// multi-case variant unboxing
			if (closure) return false;
			match (rc.orig.boxing) {
				BOXED, AUTO => return false;
				_ => return unboxUsingTaggedVariantNorm(rc);
			}
		}
		match (rc.orig.boxing) {
			BOXED => return false;
			AUTO => if (rc.normFields.length > nc.MaxFlatDataValues) return false;
			UNBOXED => ; // program specified unboxed; TODO: recursion or closure should be an error
		}
		if (rc.recursive > 1 || closure) return false; // recursive or closed over
		unboxUsingTaglessVariantNorm(rc);
		return true;
	}
	private def unboxUsingTaglessVariantNorm(rc: RaClass) {
		var ofs = rc.orig.fields;
		var fields = Array<VariantField>.new(ofs.length);
		var fieldRanges = Array<(int, int)>.new(ofs.length);

		var vecO = Vector<Type>.new();
		var vecT = Vector<Type>.new();

		for (i < ofs.length) {
			var normStart = vecT.length, origStart = vecO.length;
			var rf = rc.fields[i];
			var indexes: Array<int>;

			if (rf != null && rf.normIndex >= 0) {
				var tn = fieldNorm(rf);
				tn.addTo(vecT);

				indexes = Array<int>.new(tn.size);
				for (j < indexes.length) indexes[j] = normStart + j;
				fields[i] = VariantField.new(tn, indexes);
			} else fields[i] = EMPTY_FIELD;
			
			var fieldType = ofs[i].fieldType.substitute(V3.getTypeArgs(rc.oldType));
			rn.norm(fieldType).addTo(vecO);
			fieldRanges[i] = (origStart, vecO.length);
		}

		var ta = vecT.extract();
		var vn = VariantNorm.new(rc.oldType, Tuple.newType(Lists.fromArray(ta)), ta, fields, null);
		vn.fieldRanges = fieldRanges;
		rc.variantNorm = vn;

		if (verbose) Terminal.put1("variant norm %q\n", rc.variantNorm.render);
	}
	// Perform recursive backtracking on the potential representation.
	// With each scalar in each case, we have several choices to make:
	// 1. Merge this scalar with an existing scalar in the representation that hasn't been used by the current case.
	// 2. Append this scalar as a new scalar.
	// We can only determine distinguishability after all the scalars have been assigned. Heuristics will help speed this part up.
	var assignments: HashMap<CaseField, int>;
	private def tryRepresentationForField(curRep: Vector<ScalarRep>, curUsed: Vector<bool>, fields: Array<Array<Type>>, curCase: int, curField: int) -> bool {	
		if (curCase >= fields.length) {
			// XXX: check distinguishable
			return true; // true, since we add a tag scalar - this will change once packing is involved
		}
		if (curField >= fields[curCase].length) {
			// move on to next case
			curUsed = Vector<bool>.new();
			for (i < curRep.length) curUsed.put(false);
			return tryRepresentationForField(curRep, curUsed, fields, curCase + 1, 0);
		}
		
		var sc = nc.GetScalarClass(rn.ra.compiler, rn.ra.prog, fields[curCase][curField]);
		var none: ScalarClass.set;

		for (i < curRep.length) {
			if (curUsed[i]) continue;
			var oldRep = curRep[i];

			match (oldRep) {
				Class(oldSc) => {
					if ((sc & oldSc) != none) {
						curUsed[i] = true;
						curRep[i] = ScalarRep.Class(sc & oldSc);
						assignments[CaseField(curCase, curField)] = i;
						if (tryRepresentationForField(curRep, curUsed, fields, curCase, curField + 1)) return true;
						curUsed[i] = false;
						curRep[i] = oldRep;
					}
				}
				Concrete(t) => continue;
			}
			
		}

		var len = curRep.length;
		if (sc == none) curRep.put(ScalarRep.Concrete(fields[curCase][curField]));
		else curRep.put(ScalarRep.Class(sc));
		curUsed.put(true);
		
		assignments[CaseField(curCase, curField)] = curRep.length - 1;
		if (tryRepresentationForField(curRep, curUsed, fields, curCase, curField + 1)) return true;
		curRep.resize(len);
		curUsed.resize(len);

		return false;
	}
	private def unboxUsingTaggedVariantNorm(rc: RaClass) -> bool {
		var vecT = Vector<Type>.new();
		var parentUnboxed = rc.orig.boxing == Boxing.UNBOXED;

		var numChildren = Lists.length(rc.children);

		var cases = Array<(Array<VariantField>, Array<(int, int)>, Array<(int, int)>)>.new(numChildren);
		var normFields = Array<Array<Type>>.new(Lists.length(rc.children));

		var caseIdx = 0;
		for (l = rc.children; l != null; l = l.tail) {
			var c = l.head;
			var ofs = c.orig.fields;

			var fields = Array<VariantField>.new(ofs.length);
			var fieldTypes = Vector<Type>.new();

			var fieldRangesO = Array<(int, int)>.new(ofs.length);
			var fieldRangesT = Array<(int, int)>.new(ofs.length);
			var vecO = Vector<Type>.new();

			for (i < ofs.length) {
				var rf = c.fields[i];
				var startT = fieldTypes.length;

				if (rf != null && rf.normIndex >= 0) {
					var tn = fieldNorm(rf);
					tn.addTo(fieldTypes);
					fields[i] = VariantField.new(tn, Array<int>.new(tn.size));
				} else fields[i] = EMPTY_FIELD;

				var origStart = vecO.length;
				var fieldType = ofs[i].fieldType.substitute(V3.getTypeArgs(rc.oldType));
				rn.norm(fieldType).addTo(vecO);
				fieldRangesO[i] = (origStart, vecO.length);
				fieldRangesT[i] = (startT, fieldTypes.length);
			}

			normFields[caseIdx] = fieldTypes.extract();
			cases[caseIdx] = (fields, fieldRangesO, fieldRangesT);
			caseIdx++;
		}

		if (rc.recursive > 1) return false;
		// now that we know it's not recursive, we can safely assign the variant norm

		assignments = HashMap<CaseField, int>.new(CaseField.hash, CaseField.==);
		var curRep = Vector<ScalarRep>.new();
		var used = Vector<bool>.new();

		tryRepresentationForField(curRep, used, normFields, 0, 0);

		var tagType = V3.getVariantTagType(rc.oldType);

		var types = Array<Type>.new(curRep.length + 1);
		for (i < curRep.length) types[i] = curRep[i].getType();
		types[curRep.length] = tagType;

		// Terminal.put("found rep: ");
		// for (i < curRep.length) {
		// 	if (i > 0) Terminal.put(", ");
		// 	Terminal.put1("%s", pickScalarClass(curRep[i]).name);
		// }
		// Terminal.put(" with assignments: ");
		// for (i < normFields.length) {
		// 	if (i > 0) Terminal.put(", ");
		// 	Terminal.put("[");
		// 	for (j < normFields[i].length) {
		// 		if (j > 0) Terminal.put(", ");
		// 		Terminal.put1("%d", assignments[CaseField(i, j)]);
		// 	}
		// 	Terminal.put("]");
		// }
		// Terminal.put("\n");

		var tagField = VariantField.new(rn.norm(tagType), [curRep.length]);
		var newType = Tuple.newType(Lists.fromArray(types));

		var parentNorm = VariantNorm.new(rc.oldType, newType, types, NO_FIELDS, tagField);
		var childrenNorms: List<VariantNorm>;
		rc.variantNorm = parentNorm;

<<<<<<< HEAD
		var children = rc.children;
		for (i < numChildren) {
			var child = children.head;
			var c = cases[i], fieldRangesT = c.2;
			var ofs = child.orig.fields;

			for (j < ofs.length) {
				var rf = child.fields[j];
				if (rf != null && rf.normIndex >= 0) {
					var fr = fieldRangesT[j];
					for (k < fr.1 - fr.0) c.0[j].indexes[k] = assignments[CaseField(i, fr.0 + k)];
				}
			}

			var vn = VariantNorm.new(child.oldType, newType, types, c.0, tagField);
			vn.fieldRanges = c.1;
			vn.tagValue = V3.getVariantTag(child.oldType);
			child.variantNorm = vn;
			children = children.tail;
		}

=======
		for (l = rc.children; l != null; l = l.tail) {
			var c = l.head;
			var vn = VariantNorm.new(c.oldType, newType, types, cases.head.0, tagField);
			vn.fieldRanges = cases.head.1;
			vn.tagValue = V3.getVariantTag(c.oldType);
			c.variantNorm = vn;
			childrenNorms = List<VariantNorm>.new(vn, childrenNorms);
			cases = cases.tail;
		}
		
		parentNorm.children = childrenNorms;
>>>>>>> 44bda5f2
		return true;
	}
	private def unboxUsingEnumVariantNorm(rc: RaClass, tagType: IntType, tagField: VariantField) {
		var vn = VariantNorm.new(rc.oldType, tagType, [tagType], NO_FIELDS, tagField);
		vn.tagValue = V3.getVariantTag(rc.oldType);
		rc.raFacts |= RaFact.RC_ENUM;
		rc.variantNorm = vn;
		
		for (l = rc.children; l != null; l = l.tail) unboxUsingEnumVariantNorm(l.head, tagType, tagField);
	}
	private def fieldNorm(rf: RaField) -> TypeNorm {
		if (rf.typeNorm != null) return rf.typeNorm;
		else if (rf.fieldType != null) return rf.typeNorm = rn.norm(rf.fieldType);
		else return rn.norm(rf.orig.fieldType);
	}
}<|MERGE_RESOLUTION|>--- conflicted
+++ resolved
@@ -326,7 +326,6 @@
 		var childrenNorms: List<VariantNorm>;
 		rc.variantNorm = parentNorm;
 
-<<<<<<< HEAD
 		var children = rc.children;
 		for (i < numChildren) {
 			var child = children.head;
@@ -346,21 +345,10 @@
 			vn.tagValue = V3.getVariantTag(child.oldType);
 			child.variantNorm = vn;
 			children = children.tail;
-		}
-
-=======
-		for (l = rc.children; l != null; l = l.tail) {
-			var c = l.head;
-			var vn = VariantNorm.new(c.oldType, newType, types, cases.head.0, tagField);
-			vn.fieldRanges = cases.head.1;
-			vn.tagValue = V3.getVariantTag(c.oldType);
-			c.variantNorm = vn;
 			childrenNorms = List<VariantNorm>.new(vn, childrenNorms);
-			cases = cases.tail;
 		}
 		
 		parentNorm.children = childrenNorms;
->>>>>>> 44bda5f2
 		return true;
 	}
 	private def unboxUsingEnumVariantNorm(rc: RaClass, tagType: IntType, tagField: VariantField) {
