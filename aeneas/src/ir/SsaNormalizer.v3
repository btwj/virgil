// Copyright 2013 Google Inc. All rights reserved.
// Copyright 2020 Ben L. Titzer. All rights reserved.
// See LICENSE for details of Apache 2.0 license.

// Normalizes SSA code by performing polymorphic specialization and expanding all
// tuples. Note that SSA form supports returns with multiple values.
class SsaRaNormalizer extends SsaRebuilder {
	def norm: ReachabilityNormalizer;
	var specSet: SpecSet;
	var arrayByteNorm = ArrayNorm.!(norm.norm(V3.arrayByteType));
	var rangeByteNorm = RangeNorm.!(norm.norm(V3.rangeByteType));
	var rangeStartType: Type;

	new(context: SsaContext, norm) super(context) {
		rangeStartType = if(norm.config.NormalizeRange, V3Range.START_TYPE, norm.config.RangeStartType);
	}

	def build(newMethod: IrMethod) {
		newMethod.ssa = genGraph();
		context.method = newMethod;
		context.graph = newMethod.ssa;
		context.printSsa("Normalized");
//TODO		SsaGraphVerifier.new(context).verify();
		if (context.compiler.NormOptimize) {
			var opt = SsaOptimizer.new(context);
			opt.optGraph();
			context.printSsa("Norm Optimized");
//TODO			SsaGraphVerifier.new(context).verify();
		}
	}
	def genGraph() -> SsaGraph {
		if (newGraph != null) return newGraph;

		// Normalize old parameters into new parameters
		instrMap.reset(context.graph);
		var oldParams = context.graph.params;
		var newParams = Vector<SsaParam>.new().grow(oldParams.length);
		var newRanges = Vector<(int,  int)>.new().grow(oldParams.length);
		var funcType = normFuncType(context.method.sig.funcType());
		for (i < oldParams.length) {
			var oldParam = oldParams[i];
			var tn = normType(oldParam.vtype);
			var start = newParams.length;
			if (tn == null) {
				// common case; type already normalized
				newParams.put(SsaParam.new(newParams.length, oldParam.vtype));
				newRanges.put(start, newParams.length);
				continue;
			}
			if (i == 0) {
				if (tn.size == 0) {
					// receiver became void
					newParams.put(SsaParam.new(newParams.length, tn.newType));
					start++; // skip synthesized receiver
				} else if (VariantNorm.?(tn)) {
					// receiver became flattened data
					var newIrType = norm.ra.getClass(tn.oldType).newIrType;
					newParams.put(SsaParam.new(newParams.length, newIrType));
					start++; // skip synthesized receiver
				}
			}
			if (tn.size == 1) {
				// common case; simple normalization
				newParams.put(SsaParam.new(newParams.length, tn.newType));
			} else {
				// general case of 0...many parameters
				for (j < tn.sub.length) {
					newParams.put(SsaParam.new(newParams.length, tn.sub[j]));
				}
			}
			newRanges.put(start, newParams.length);
		}
		// Allocate new values for mapping the old params
		var newValues = Array<SsaInstr>.new(newParams.length);
		for (i < newParams.length) newValues[i] = newParams[i];

		// Create a new graph, respecting overflow params and returns
		var ovfP = funcType.ovfParamTypes.length;
		var maxP = newParams.length - ovfP;
		newParams.length = maxP;
		var rt = context.graph.returnType;
		var tn = normType(rt);
		if (tn != null) {
			var maxR = norm.config.MaxReturnValues;
			if (tn.size > maxR) {
				rt = Tuple.fromTypeArray(Arrays.range(tn.sub, 0, maxR));
			} else {
				rt = tn.newType;
			}
		}
		newGraph = SsaGraph.new(newParams.extract(), rt);

		if (ovfP > 0) {
			// Handle overflow parameters by inserting loads+casts in the first block
			var b = SsaBuilder.new(context, newGraph, newGraph.startBlock);
			var nullConst = newGraph.nullConst(funcType.ovfParamFields[0].receiver);
			for (i < ovfP) {
				var load = b.opGetField(funcType.ovfParamFields[i], nullConst);
				var cast = b.opTypeSubsume(funcType.ovfParamFields[i].getFieldType(), funcType.ovfParamTypes[i], load);
				newValues[i + maxP] = cast;
			}
		}

		// Map old parameters to new parameters
		for (i < newRanges.length) {
			var t = newRanges[i], size = t.1 - t.0;
			var oldParam = oldParams[i];
			if (size == 0) map0(oldParam);
			else if (size == 1) map1(oldParam, newValues[t.0]);
			else mapN(oldParam, Arrays.range(newValues, t.0, t.1));
		}

		// Visit and generate new normalized code
		var oldStart = context.graph.startBlock;
		if (oldStart.succs().length == 0) {
			// common case of a single block that ends in return or throw
			// no need for blockmaps, queueing, or phi handling
			genBlock(oldStart, newGraph.startBlock);
		} else {
			// a method with multiple blocks
			genMultiBlock(oldStart, newGraph.startBlock);
		}
//		if (true) SsaGraphVerifier.new(context.prog, newGraph).verify();
		return newGraph;
	}
	def mapParam1(params: Vector<SsaParam>, i_old: SsaParam, t: Type) {
		var i_new = SsaParam.new(params.length, t);
		params.put(i_new);
		map1(i_old, i_new);
	}
	def genSimpleVal(tn: TypeNorm, v: Val) -> Val {
		return norm.normSimpleVal(tn, v);
	}
	def genValN(i_old: SsaConst, tn: TypeNorm, vec: Vector<SsaInstr>) {
		vec.puta(mapValueN(i_old, i_old.val, tn));
	}
	def mapValue(i_old: SsaInstr, v: Val, tn: TypeNorm) -> SsaConst {
		var val: SsaConst;
		if (tn.sub == null) {
			// simple normalization
			if (tn.size == 0) map0(i_old); // void
			else map1(i_old, val = newGraph.valConst(tn.newType, norm.normSimpleVal(tn, v)));
		} else {
			// complex normalization
			mapValueN(i_old, v, tn);
		}
		return val;
	}
	def mapValueN(i_old: SsaInstr, v: Val, tn: TypeNorm) -> Array<SsaInstr> {
		// complex normalization
		var nv = Array<Val>.new(tn.size);
		norm.normValIntoArray(v, tn, nv, 0);
		var vals = Array<SsaInstr>.new(nv.length);
		for (j < vals.length) vals[j] = newGraph.valConst(tn.sub[j], nv[j]);
		mapNnf(i_old, vals);
		return vals;
	}
	def genApplyOp(i_old: SsaApplyOp) {
		if (i_old.useList == null && i_old.facts.O_PURE) return; // remove dead code
		curBlock.at(i_old.source);
		var orig = i_old.op, op = i_old.op, args = i_old.inputs;
		if (context.spec != null) op = i_old.op.subst(context.spec.instantiateType);
		match (op.opcode) {
			BoolEq,
			RefEq,
			IntEq =>		normSimpleEqualOp(i_old, op);
			OverloadedEq,
			VariantEq =>		normEqualOp(i_old, op);
			IntViewI =>		normIntViewI(i_old, op);
			TypeCast =>		normTypeCast(i_old, op);
			TypeQuery =>		normTypeQuery(i_old, op);
			TypeSubsume =>		normTypeSubsume(i_old, op);
			ArrayAlloc =>		normArrayAlloc(i_old, op);
			ArrayInit(length) =>	normArrayInit(i_old, op, length);
			ArrayGetElem =>		normArrayGetElem(i_old, op);
			ArraySetElem =>		normArraySetElem(i_old, op);
			ArrayGetLength =>	normArrayGetLength(i_old, op);
			RangeFromTo =>		normRangeFromTo(i_old, op);
			RangeFromPlus =>	normRangeFromPlus(i_old, op);
			RangeGetElem =>		normRangeGetElem(i_old, op);
			RangeSetElem =>		normRangeSetElem(i_old, op);
			RangeGetLength =>	{
				var r = genRefs(args);
				var tn = normType(op.typeArgs[0]);
				return map1(i_old, r[tn.size - 1]);
			}
			ClassAlloc(method) =>	normClassAlloc(i_old, method, op);
			ClassGetField(field) =>	normGetField(false, i_old, field, op);
			ClassInitField(field) =>normClassSetField(i_old, field, op, true);
			ClassSetField(field) =>	normClassSetField(i_old, field, op, false);
			ClassGetMethod(method) => {
				var obj = genRef1(args[0]);
				addNullCheck(i_old, obj);
				mapN(i_old, [funcRef(extractMethodRef(orig, method).1), obj]);
			}
			ClassGetVirtual(method) => {
				var t = extractVirtualRef(orig, method), obj = genRef1(args[0]);
				if (t.2) { // still a virtual dispatch
					mapN(i_old, [curBlock.opGetSelector(t.1, obj), obj]);
				} else {
					addNullCheck(i_old, obj);
					mapN(i_old, [funcRef(t.1), obj]);
				}
			}
			VariantGetTag => {
				var rc = norm.ra.makeClass(op.typeArgs[0]);
				var t = normVariantGetTag(rc.variantNorm, genRefs(args));
				if (t != null) return map1(i_old, t);
				else normDefault(i_old, op);
			}
			VariantGetField(field) =>	normGetField(true, i_old, field, op);
			VariantGetMethod(method) => {
				var obj = genRef1(args[0]);
				mapN(i_old, [funcRef(extractMethodRef(orig, method).1), obj]);
			}
			VariantGetVirtual(method) => {
				var t = extractVirtualRef(orig, method), obj = genRef1(args[0]);
				if (t.2) { // still a virtual dispatch
					mapN(i_old, [curBlock.opGetSelector(t.1, obj), obj]);
				} else {
					mapN(i_old, [funcRef(t.1), obj]);
				}
			}
			Init =>				map0(i_old);
			ComponentGetField(field) =>	normComponentGetField(i_old, field, op);
			ComponentSetField(field) =>	normComponentSetField(i_old, field, op);
			TupleCreate => {
				mapNnf(i_old, genRefs(args));
			}
			TupleGetElem(index) => {
				normTupleGetElem(i_old, args, op, index);
			}
			NullCheck =>		normNullCheck(i_old, op);
			BoundsCheck =>		normBoundsCheck(i_old, op);
			// XXX: use SsaBuilder.opCallXXX() methods
			CallMethod(method) => {
				var rc = norm.ra.getClass(op.typeArgs[0]);
				var t = extractMethodRef(orig, method), funcNorm = t.0, m = t.1;
				var newOp = V3Op.newCallMethod(m);
				var ai_new = normArgs(funcNorm, genRefs(i_old.inputs));
				if (V3.isVariant(rc.oldType)) {
					if (rc.isUnboxed()) {
						// flattened data type becomes component call and needs new receiver
						ai_new = Arrays.prepend(newGraph.nullReceiver(), ai_new);
					} else {
						var obj = ai_new[0];
						if (V3Op.needsNullCheck(i_old, obj)) {
							// XXX: make CallVariantMethod operator for null replacement?
							ai_new[0] = curBlock.add(V3Op.newVariantReplaceNull(m.receiver), [obj], Facts.NONE);
							norm.newIr.getIrClass(m.receiver).facts |= Fact.C_HEAP;
						}
					}
				}
				normCall(i_old, funcNorm, newOp, ai_new);
			}
			CallClassMethod(method) => {
				var t = extractMethodRef(orig, method), funcNorm = t.0, m = t.1;
				var newOp = V3Op.newCallClassMethod(m);
				var ai_new = normArgs(funcNorm, genRefs(i_old.inputs));
				var i = normCall(i_old, funcNorm, newOp, ai_new);
				if (ai_new[0].facts.V_NON_ZERO) i.setFact(Fact.O_NO_NULL_CHECK);
			}
			CallClassVirtual(method) => {
				// devirtualize methods that are not overridden
				var t = extractVirtualRef(orig, method), funcNorm = t.0, m = t.1;
				var ai_new = normArgs(funcNorm, genRefs(i_old.inputs));
				var i_new: SsaInstr;
				if (t.2) { // still a virtual dispatch
					i_new = normCall(i_old, funcNorm, V3Op.newCallClassSelector(m), ai_new);
				} else {
					// devirtualized to call abstract method => no objects instantiated of that type
					if (m.member.facts.M_ABSTRACT) return map1(i_old, newGraph.nullConst(m.getReturnType()));
					var newOp = V3Op.newCallClassMethod(m);
					i_new = normCall(i_old, funcNorm, newOp, ai_new);
				}
				if (ai_new[0].facts.V_NON_ZERO) i_new.setFact(Fact.O_NO_NULL_CHECK);
			}
			CallVariantVirtual(method) => {
				// devirtualize methods that are not overridden
				var rc = norm.ra.getClass(op.typeArgs[0]);
				var t = extractVirtualRef(orig, method), funcNorm = t.0, m = t.1;
				var ai_new = normArgs(funcNorm, genRefs(i_old.inputs));
				if (t.2) { // still a virtual dispatch
					if (rc.isUnboxed()) {
						// use the variant tag as an index into a table of functions
						var tag = normVariantGetTag(rc.variantNorm, ai_new);
						var record = IrSelector.!(m.member).mtable.record;
						var table = newGraph.valConst(record.rtype, record);
						var func = curBlock.opArrayGetElem(record.rtype, rc.variantNorm.tagType(), Facts.O_SAFE_BOUNDS, table, tag);
						ai_new = Arrays.concat([func, newGraph.nullReceiver()], ai_new);
						normCall(i_old, funcNorm, V3Op.newCallFunction(funcNorm.sub[0]), ai_new);
					} else {
						normCall(i_old, funcNorm, V3Op.newCallVariantSelector(m), ai_new);
					}
				} else {
					if (rc.isUnboxed()) {
						// flattened data type becomes component call and needs new receiver
						ai_new = Arrays.prepend(newGraph.nullReceiver(), ai_new);
					} else {
						// for variant calls, replace null receiver with record
						var obj = normVariantGetTag(rc.variantNorm, ai_new);
						if (!obj.facts.V_NON_ZERO) {
							ai_new[0] = curBlock.add(V3Op.newVariantReplaceNull(m.receiver), [obj], Facts.NONE);
							norm.newIr.makeIrClass(m.receiver).facts |= Fact.C_HEAP;
						}
					}
					normCall(i_old, funcNorm, V3Op.newCallMethod(m), ai_new);
				}
			}
			CallClosure => {
				var funcNorm = normFuncType(op.typeArgs[0]);
				// normalize CallClosure into CallFunction
				// XXX: use SsaBuilder.opCallFunction
				var ai_new = normArgs(funcNorm, genRefs(i_old.inputs));
				normCall(i_old, funcNorm, V3Op.newCallFunction(funcNorm.sub[0]), ai_new);
			}
			CreateClosure(method) => {
				var spec = extractMethodRef(orig, method).1;
				var receiver = if(V3.isComponent(spec.receiver), newGraph.nullReceiver(), genRef1(args[0]));
				return mapN(i_old, [funcRef(spec), receiver]);
			}
			ForgeClosure => {
				var nargs = genRefs(args), nfunc = nargs[0];
				var nobj = if(nargs.length == 1, newGraph.nullConst(normType(op.typeArgs[0]).newType), nargs[1]);
				return mapN(i_old, [nfunc, nobj]);
			}
			UnpackClosure => {
				var ptrType = op.sig.returnTypes[0];
				var nargs = genRefs(args), nfunc = nargs[0];
				var nobj = if(nargs.length == 1, newGraph.nullConst(ptrType), nargs[1]);
				return mapN(i_old, [nfunc, nobj]);
			}
			ForgeRange => {
				var nargs = genRefs(args);
				var en = normTypeArg(op, 0);
				var arrayType = V3Array.newType(en.newType);
				var nullArray = newGraph.nullConst(arrayType);
				var length = nargs[1];
				return mapN(i_old, [nullArray, nargs[0], length]);
			}
			RefLayoutAt => {
				var an = arrayByteNorm;
				var ai_new = genRefs(i_old.inputs);
				if (context.compiler.boundsCheck(i_old.facts)) {
					// XXX: manually CSE the promotions here?
					var array = ai_new[0], offset = ai_new[an.size];
					curBlock.opBoundsCheck(an.newType, array, offset);
					var t = RefType.!(op.typeArgs[0]);
					var layout_size = newGraph.intConst(t.layoutDecl.byteSize);
					var end_index = curBlock.opIntAdd(offset, layout_size);
					var array_length = curBlock.opArrayGetLength(an.newType, array);
					var c1 = curBlock.opIntULt(norm.config.ArrayLengthType, norm.config.ArrayLengthType, array_length, end_index);
					curBlock.opConditionalThrow(V3Exception.BoundsCheck, c1);
				}
				var rangeStart: SsaInstr;
				if (norm.config.NormalizeRange) {
					rangeStart = curBlock.opRangeStartPlusIndex(an.oldType, Int.TYPE, i_old.facts, newGraph.arrayRangeStartConst(0, an.newType), ai_new[an.size]);
				} else {
					rangeStart = ai_new[an.size];
				}
				return mapN(i_old, [ai_new[0], rangeStart]);
			}
			RefLayoutOf => {
				var an = rangeByteNorm;
				var ai_new = genRefs(i_old.inputs);
				if (context.compiler.boundsCheck(i_old.facts)) {
					var array = ai_new[0], start = ai_new[an.startIndex()], length = ai_new[an.lengthIndex()];
					var t = RefType.!(op.typeArgs[0]);
					var layout_size = newGraph.intConst(t.layoutDecl.byteSize);
					var c1 = curBlock.opIntULt(norm.config.ArrayLengthType, norm.config.ArrayLengthType, length, layout_size);
					curBlock.opConditionalThrow(V3Exception.BoundsCheck, c1);
				}
				return mapN(i_old, Arrays.range(ai_new, 0, ai_new.length - 1));
			}
			RefLayoutIn(offset) => {
				var an = arrayByteNorm;
				var ai_new = genRefs(i_old.inputs);
				var array = ai_new[0], start = ai_new[an.size];
				ai_new[an.size] = if(norm.config.NormalizeRange,
					curBlock.opRangeStartPlusIndex(an.oldType, Int.TYPE, i_old.facts, start, newGraph.intConst(offset)),
					curBlock.opIntAdd(start, newGraph.intConst(offset)));
				return mapN(i_old, ai_new);
			}
			RefLayoutGetField(offset) => {
				var an = arrayByteNorm;
				var fn = normTypeArg(op, 1);
				var ai_new = genRefs(i_old.inputs);
				var array = ai_new[0], start = ai_new[an.size];
				var facts: Fact.set = Fact.O_NO_BOUNDS_CHECK;
				var result: SsaInstr;

				match (fn.oldType) {
					x: IntType => result = curBlock.opByteArrayGetField(x, rangeStartType, offset, facts, array, start);
					x: FloatType => result = curBlock.opByteArrayGetField(x, rangeStartType, offset, facts, array, start);
					x: EnumType => {
						var it = IntType.!(x.enumDecl.tagType);
						var wt = Int.getType(false, it.byteSize() * 8);
						result = curBlock.opByteArrayGetField(wt, rangeStartType, offset, facts, array, start);
						var caseCount = newGraph.intConst(x.enumDecl.cases.length);
						var inBound = curBlock.opIntULt(norm.config.ArrayLengthType, it, result, caseCount);
						result = curBlock.opIntViewI0(it, wt, result);
						var split = SsaBlockSplit.new(context, curBlock);
						curBlock = split.addIf(inBound);
						curBlock = split.addElse();
						curBlock = split.finish();
						curBlock.opIntViewI0(wt, it, result);
						result = split.addPhi(it, [result, newGraph.nullConst(it)]);
					}
					_ => context.fail1("unexpected type %q", fn.oldType.render);
				}
				return map1(i_old, result);
			}
			RefLayoutSetField(offset) => {
				var fn = normTypeArg(op, 1);
				var ai_new = genRefs(args);
				var array = ai_new[0], start = ai_new[1], val = ai_new[2];
				var facts: Fact.set = Fact.O_NO_BOUNDS_CHECK;
				var result: SsaInstr;

				match (fn.oldType) {
					x: IntType => result = curBlock.opByteArraySetField(fn.oldType, rangeStartType, offset, facts, array, start, val);
					x: FloatType => result = curBlock.opByteArraySetField(fn.oldType, rangeStartType, offset, facts, array, start, val);
					x: EnumType => {
						var it = IntType.!(x.enumDecl.tagType);
						var wt = Int.getType(false, it.byteSize() * 8);
						result = curBlock.opByteArraySetField(wt, rangeStartType, offset, facts, array, start, val);
					}
				}
				return map1(i_old, result);
			}
			RefLayoutGetRepeatedField(offset, scale, max) => {
				var rn = normTypeArg(op, 0), fn = normTypeArg(op, 1);
				var ai_new = genRefs(args);
				var array = ai_new[0], start = ai_new[1], index = ai_new[2];
				if (context.compiler.boundsCheck(i_old.facts)) {
					var oob = curBlock.opBoolNot(curBlock.opIntULt(norm.config.ArrayLengthType, norm.config.ArrayLengthType,
						index, newGraph.intConst(max)));
					curBlock.opConditionalThrow(V3Exception.BoundsCheck, oob);
				}
				var result = SsaInstr.!(newGraph.intConst(0));
				start = if(norm.config.NormalizeRange,
					curBlock.opRangeStartPlusIndex(rn.sub[0], Int.TYPE, i_old.facts, start, curBlock.opIntMul(index, newGraph.intConst(scale))),
					curBlock.opIntAdd(start, curBlock.opIntMul(index, newGraph.intConst(scale)))
				);
				var facts: Fact.set = Fact.O_NO_BOUNDS_CHECK;
				match (fn.oldType) {
					x: IntType => result = curBlock.opByteArrayGetField(x, rangeStartType, offset, facts, array, start);
					x: FloatType => result = curBlock.opByteArrayGetField(x, rangeStartType, offset, facts, array, start);
					x: EnumType => {
						var it = IntType.!(x.enumDecl.tagType);
						result = curBlock.opByteArrayGetField(it, rangeStartType, offset, facts, array, start);
						var caseCount = newGraph.intConst(x.enumDecl.cases.length);
						var inBound = curBlock.opIntULt(it, it, result, caseCount);
						var split = SsaBlockSplit.new(context, curBlock);
						curBlock = split.addIf(inBound);
						curBlock = split.addElse();
						curBlock = split.finish();
						result = split.addPhi(it, [result, newGraph.nullConst(it)]);
					}
					_ => ;
				}
				return map1(i_old, result);
			}
			RefLayoutSetRepeatedField(offset, scale, max) => {
				var rn = normTypeArg(op, 0), fn = normTypeArg(op, 1);
				var ai_new = genRefs(args); 
				var array = ai_new[0], start = ai_new[1], index = ai_new[2], val = ai_new[3];
				if (context.compiler.boundsCheck(i_old.facts)) {
					var oob = curBlock.opBoolNot(curBlock.opIntULt(norm.config.ArrayLengthType, norm.config.ArrayLengthType,
						index, newGraph.intConst(max)));
					curBlock.opConditionalThrow(V3Exception.BoundsCheck, oob);
				}
				start = if(norm.config.NormalizeRange,
					curBlock.opRangeStartPlusIndex(rn.sub[0], Int.TYPE, i_old.facts, start, curBlock.opIntMul(index, newGraph.intConst(scale))),
					curBlock.opIntAdd(start, curBlock.opIntMul(index, newGraph.intConst(scale)))
				);
				var facts: Fact.set = Fact.O_NO_BOUNDS_CHECK;
				var result: SsaInstr;
				match (fn.oldType) {
					x: IntType => result = curBlock.opByteArraySetField(fn.oldType, rangeStartType, offset, facts, array, start, val);
					x: FloatType => result = curBlock.opByteArraySetField(fn.oldType, rangeStartType, offset, facts, array, start, val);
					x: EnumType => {
						var it = IntType.!(x.enumDecl.tagType);
						result = curBlock.opByteArraySetField(it, rangeStartType, offset, facts, array, start, val);
					}
				}
				return map1(i_old, result);
			}
			PtrAtContents => {
				// rewrite to PtrAtArrayElem
				var rn = RangeNorm.!(normTypeArg(op, 0));
				var ai_new = genRefs(args);
				var narr = ai_new[0], start = ai_new[rn.startIndex()];
				var arrayType = ArrayType.!(rn.sub[0]), ptrType = op.sig.returnType();
				var op = if(norm.config.NormalizeRange, V3Op.newPtrAddRangeStart(ptrType), V3Op.newPtrAtArrayElem(arrayType, norm.config.RangeStartType, ptrType));
				var i_new = curBlock.addApply(curBlock.source, op, [narr, start]);
				i_new.facts |= Fact.O_NO_BOUNDS_CHECK;
				map1(i_old, i_new);
			}
			PtrAtRangeElem => {
				// insert explicit bounds check and rewrite to PtrAtArrayElem
				var rn = RangeNorm.!(normTypeArg(op, 0));
				var ai_new = genRefs(args);
				var narr = ai_new[0], start = ai_new[rn.startIndex()],
					length = ai_new[rn.lengthIndex()], index = ai_new[rn.lengthIndex() + 1];
				var arrayType = ArrayType.!(rn.sub[0]), ptrType = op.sig.returnType();
				addNullCheck(i_old, narr);
				if (context.compiler.boundsCheck(i_old.facts)) {
					var c1 = curBlock.opU32LtEq(length, index);
					curBlock.opConditionalThrow(V3Exception.BoundsCheck, c1);
				}
				var i_new: SsaInstr;
				if (norm.config.NormalizeRange) {
					var nstart = curBlock.opRangeStartPlusIndex(rn.sub[0], Int.TYPE, i_old.facts, start, index);
					var op = V3Op.newPtrAddRangeStart(ptrType);
					i_new = curBlock.addApply(curBlock.source, op, [narr, nstart]);
				} else {
					var nstart = rangeStartAdd(start, index);
					var op = V3Op.newPtrAtArrayElem(arrayType, norm.config.RangeStartType, ptrType);
					i_new = curBlock.addApply(curBlock.source, op, [narr, nstart]);
				}
				i_new.facts |= Fact.O_NO_BOUNDS_CHECK;
				map1(i_old, i_new);
			}
			PtrAtRef => {
				if (norm.config.NormalizeRange) {
					var ai_new = genRefs(args);
					var ptrType = op.sig.returnType();
					var op = V3Op.newPtrAddRangeStart(ptrType);
					var i_new = curBlock.addApply(curBlock.source, op, ai_new);
					map1(i_old, i_new);
				} else {
					normDefault(i_old, op);
				}
			}
			PtrAtObjectField(field) => {
				var receiver = genRef1(i_old.inputs[0]);
				var raField = extractFieldRef(i_old, field);
				var i_new = curBlock.addApply(curBlock.source,
					V3Op.newPtrAtObjectField(raField.norm[0], i_old.op.sig.returnType()), [receiver]);
				map1(i_old, i_new);
			}
			PtrAtComponentField(field) => {
				var raField = extractFieldRef(i_old, field);
				var i_new = curBlock.addApply(curBlock.source,
					V3Op.newPtrAtComponentField(raField.norm[0], i_old.op.sig.returnType()), Ssa.NO_INSTRS);
				map1(i_old, i_new);
			}
			PtrAtRefLayoutField(offset) => {
				if (norm.config.NormalizeRange) {
					var ai_new = genRefs(args);
					var ptrType = op.sig.returnType();
					var op = V3Op.newPtrAddRangeStart(ptrType);
					var start = curBlock.addApply(curBlock.source, op, ai_new);
					var pt = PointerType.!(start.getType());
					var it = Int.getType(true, pt.width); // TODO: ugly, cache ptr arithmetic
					var i_new = curBlock.pure(V3Op.newPtrAdd(pt, it), [start, newGraph.intConst(offset)]);
					map1(i_old, i_new);
				} else {
					normDefault(i_old, op);
				}
			}
			SystemCall(syscall) => {
				// normalize a syscall operator
				var ptn = normType(Tuple.fromTypeArray(op.sig.paramTypes));
				var paramTypes = Tuple.toTypeArray(ptn.newType);
				var returnType = normReturnType(op);
				var newOp = V3Op.newSystemCall(syscall, paramTypes, returnType.newType);
				var ai_new = genRefs(i_old.inputs);
				var i_new = curBlock.addApply(i_old.source, newOp, ai_new);
				i_new.facts = i_new.facts | i_old.facts;
				mapNorm(i_old, i_new, returnType);
			}
			_ => {
				normDefault(i_old, op);
			}
		}
	}
	def genArrayByteGetMultiple(i_old: SsaApplyOp, it: IntType, array: SsaInstr, i_offset: SsaInstr, offset: int) -> SsaInstr {
		// TODO: little-endian only for now
		curBlock.at(i_old.source);
		var facts: Fact.set = Fact.O_NO_BOUNDS_CHECK;
		var size = it.packedByteSize();
		var wt = Int.getType(false, it.byteSize() * 8); // rounded to next power of two for efficient shifting
		var result: SsaInstr = newGraph.nullConst(wt);
		var indexType = norm.config.RangeStartType;
		for (i < size) {
			var read = curBlock.opArrayGetElem(V3.arrayByteType, indexType, facts,
				array, curBlock.opIntAdd(newGraph.intConst(i + offset), i_offset));
			read = curBlock.opIntViewI0(Byte.TYPE, wt, read);
			var shifted = if(i == 0, read, curBlock.addApplyF(wt.opShl(), [read, newGraph.intConst(8 * i)], Fact.O_PURE | Fact.O_NO_SHIFT_CHECK));
			result = curBlock.addApplyF(wt.opOr(), [result, shifted], Fact.O_PURE);
			facts |= Fact.O_NO_NULL_CHECK;
		}
		return result;
	}
	def genArrayByteSetMultiple(i_old: SsaApplyOp, it: IntType, array: SsaInstr, i_offset: SsaInstr, offset: int, val: SsaInstr) {
		// TODO: little-endian only for now
		curBlock.at(i_old.source);
		var size = it.packedByteSize();
		var facts: Fact.set = Fact.O_NO_BOUNDS_CHECK;
		var indexType = norm.config.RangeStartType;
		for (i < size) {
			var shifted = curBlock.addApplyF(it.opShr(), [val, newGraph.intConst(8 * i)], Fact.O_PURE | Fact.O_NO_SHIFT_CHECK);
			var b = curBlock.opIntViewI0(it, Byte.TYPE, shifted);
			var write = curBlock.opArraySetElem(array.getType(), indexType, facts,
				array, curBlock.opIntAdd(newGraph.intConst(i + offset), i_offset), b);
			facts |= Fact.O_NO_NULL_CHECK;
		}
	}
	def normDefault(i_old: SsaApplyOp, op: Operator) {
		// normalize a general operator
		var newOp = op;
		var ai_new = genRefs(i_old.inputs);
		var i_new = curBlock.addApply(i_old.source, newOp, ai_new);
		i_new.facts = i_new.facts | i_old.facts;
		mapNorm(i_old, i_new, normReturnType(op));
	}
	def genReturn(oldRet: SsaReturn) {
		// map a return (may return multiple values)
		var vals = genRefs(oldRet.inputs), maxR = norm.config.MaxReturnValues;
		if (vals.length > maxR) {
			var ovfRets = Arrays.range(vals, maxR, vals.length);
			vals = Arrays.range(vals, 0, maxR);
			var funcNorm = normFuncType(context.method.sig.funcType());
			var nullConst = newGraph.nullConst(funcNorm.ovfReturnFields[0].receiver);
			for (i < ovfRets.length) {
				curBlock.opComponentSetField(funcNorm.ovfReturnFields[i], nullConst, ovfRets[i]);
			}
		}
		return curBlock.addReturn(vals);
	}
	def normCall(i_old: SsaApplyOp, funcNorm: FuncNorm, newOp: Operator, ai_new: Array<SsaInstr>) -> SsaInstr {
		// Create the new call instruction
		var call = curBlock.addApply(i_old.source, newOp, ai_new);
		call.facts = call.facts | i_old.facts;

		if (funcNorm.ovfReturnTypes.length > 0) {
			// load overflow return values from globals
			var fsig = funcNorm.sig();
			var rvals = Vector<SsaInstr>.new();
			if (fsig.returnTypes.length == 1) {
				rvals.put(call);
			} else {
				for (i < fsig.returnTypes.length) rvals.put(curBlock.opTupleGetElem(fsig.returnType(), i, call));
			}
			var nullConst = newGraph.nullConst(funcNorm.ovfReturnFields[0].receiver);
			for (i < funcNorm.ovfReturnTypes.length) {
				var load = curBlock.opGetField(funcNorm.ovfReturnFields[i], nullConst);
				var cast = curBlock.opTypeSubsume(funcNorm.ovfReturnFields[i].getFieldType(), funcNorm.ovfReturnTypes[i], load);
				rvals.put(cast);
			}
			mapN(i_old, rvals.extract());
		} else {
			mapNorm(i_old, call, normType(i_old.op.sig.returnType()));
		}
		return call;
	}
	def normArgs(funcNorm: FuncNorm, args: Array<SsaInstr>) -> Array<SsaInstr> {
		if (funcNorm.ovfParamTypes.length > 0) {
			// write overflow arguments into globals and truncate args array
			var maxP = args.length - funcNorm.ovfParamTypes.length;
			var ovfArgs = Arrays.range(args, maxP, args.length);
			args = Arrays.range(args, 0, maxP);
			var nullConst = newGraph.nullConst(funcNorm.ovfParamFields[0].receiver);
			for (i < ovfArgs.length) {
				curBlock.opComponentSetField(funcNorm.ovfParamFields[i], nullConst, ovfArgs[i]);
			}
		}
		return args;
	}
	def normTypeSubsume(i_old: SsaApplyOp, op: Operator) {
		var atn = normTypeArg(op, 0), rtn = normTypeArg(op, 1);
		if (rtn.sub == null) {
			// common case 1-1 mapping
			return map1(i_old, curBlock.opTypeSubsume(atn.newType, rtn.newType, genRef1(i_old.inputs[0])));
		}
		var width = rtn.size;
		if (width > 0) {
			// complex operator
			var ai_new = genRefs(i_old.inputs);
			var vals = Array<SsaInstr>.new(width);
			for (i < width) {
				var ft = if(atn.sub == null, atn.newType, atn.sub[i]);
				vals[i] = curBlock.opTypeSubsume(ft, rtn.sub[i], ai_new[i]);
			}
			mapNnf(i_old, vals);
		}
	}
	// normalize an equality operator
	def normEqualOp(i_old: SsaApplyOp, op: Operator) {
		var tn = normTypeArg(op, 0);
		var refs = genRefs(i_old.inputs);
		match (tn) {
			x: VariantNorm => if (!x.isEnum()) return map1(i_old, normUnboxedVariantEqual(i_old, x, refs));
			_ => if (V3.isVariant(tn.newType)) return map1(i_old, normVariantEqual(i_old, tn.newType, refs[0], refs[1]));
		}
		map1(i_old, normEqual(i_old, tn, refs));
	}
	def normEqual1(i_old: SsaApplyOp, t: Type, x: SsaInstr, y: SsaInstr) -> SsaInstr {
		if (V3.isVariant(t)) return normVariantEqual(i_old, t, x, y);
		return curBlock.opEqual(t, x, y);
	}
	def normEqual(i_old: SsaApplyOp, tn: TypeNorm, refs: Array<SsaInstr>) -> SsaInstr {
		if (tn.size == 0) return newGraph.trueConst();
		if (tn.size == 1) return normEqual1(i_old, tn.newType, refs[0], refs[1]);
		
		var expr: SsaInstr;
		for (i < tn.size) {
			var cmp = normEqual1(i_old, tn.sub[i], refs[i], refs[i + tn.size]);
			expr = if(expr == null, cmp, opBoolAnd(expr, cmp));
		}
		return expr;
	}
	def normSimpleEqualOp(i_old: SsaApplyOp, op: Operator) {
		var tn = normTypeArg(op, 0);
		var refs = genRefs(i_old.inputs);
		return map1(i_old, curBlock.opEqualOf(op, refs[0], refs[1]));
	}
	def normVariantEqual(i_old: SsaApplyOp, t: Type, x: SsaInstr, y: SsaInstr) -> SsaInstr {
		var rc = norm.ra.getClass(t);
		var list = rc.methods[IrUtil.EQUALS_METHOD_INDEX];
		if (list == null) {
			return normVariantEqual(i_old, rc.parent.oldType, x, y);
		}
		var rm = list.head;
		// devirtualize methods that are not overridden
		var tn = normType(t);
		var t = tryDevirtualize(rm, [tn.newType]), m = t.0, newOp: Operator; // XXX: inline
		var facts = Fact.O_PURE | Fact.O_COMMUTATIVE;
		if (t.1) {
			newOp = V3Op.newCallVariantSelector(m);
		} else {
			var obj = x;
			if (!obj.facts.V_NON_ZERO) {
				// XXX: make CallVariantMethod operator for null replacement?
				x = curBlock.add(V3Op.newVariantReplaceNull(m.receiver), [obj], Facts.NONE);
				norm.newIr.getIrClass(m.receiver).facts |= Fact.C_HEAP;
			}
			newOp = V3Op.newCallMethod(m);
			facts |= Fact.O_NO_NULL_CHECK;
		}
		var call = curBlock.addApply(i_old.source, newOp, [x, y]);
		call.setFact(facts);
		return call;
	}
	// Normalize equality between two unboxed variants of the same case (e.g. x: T.A == y: T.A)
	def normUnboxedVariantCaseEqual(i_old: SsaApplyOp, vn: VariantNorm, refs: Array<SsaInstr>) -> SsaInstr {
		var join = opBoolAnd;
		var expr: SsaInstr;
		for (i < vn.fields.length) {
			var f = vn.fields[i];
			for (j < f.indexes.length) {
				var idx = f.indexes[j];
				var cmp: SsaInstr, a = refs[idx], b = refs[idx + vn.size];
<<<<<<< HEAD
				a = genVariantScalarView(vn.sub[idx], f.tn.at(j), a);
				b = genVariantScalarView(vn.sub[idx], f.tn.at(j), b);
				cmp = normEqual1(oldApp, f.tn.at(j), a, b);
=======
				a = curBlock.opTypeSubsume(vn.sub[idx], f.tn.at(j), a);
				b = curBlock.opTypeSubsume(vn.sub[idx], f.tn.at(j), b);
				cmp = normEqual1(i_old, f.tn.at(j), a, b);
>>>>>>> 0279c1ac
				if (expr == null) expr = cmp;
				else expr = join(expr, cmp);
			}
		}
		return if(expr != null, expr, newGraph.trueConst());
	}
	// Normalize equality between two unboxed variants of unknown case (e.g. x: T == y: T)
	def normUnboxedVariantEqual(i_old: SsaApplyOp, vn: VariantNorm, refs: Array<SsaInstr>) -> SsaInstr {
		if (vn.isTagless()) return normEqual(i_old, vn, refs); // we can always do a scalar-by-scalar comparison if no boxes are involved.
		var ct = ClassType.!(vn.oldType);
		if (ct.superType != null) return normUnboxedVariantCaseEqual(i_old, vn, refs);

		var xTag = normVariantGetTag(vn, refs[0 ... vn.size]);
		var yTag = normVariantGetTag(vn, refs[vn.size ...]);

		var tagsEqual = curBlock.opEqual(vn.tagType(), xTag, yTag);
		var split = SsaBlockSplit.new(context, curBlock);
		var results = Vector<SsaInstr>.new();

		curBlock = split.addIfNot(tagsEqual);
		results.put(newGraph.falseConst());

		for (l = vn.children; l != null; l = l.tail) {
			curBlock = split.addElse();
			var cn = l.head;
			var tag = V3.getVariantTag(cn.oldType);
			curBlock = split.addIf(curBlock.opEqual(vn.tagType(), xTag, newGraph.intConst(tag)));
			results.put(normUnboxedVariantCaseEqual(i_old, cn, refs));
		}

		curBlock = split.addElse();
		results.put(newGraph.falseConst());
		curBlock = split.finish();
		return split.addPhi(Bool.TYPE, results.extract());
	}
	def normVariantGetTag(vn: VariantNorm, args: Range<SsaInstr>) -> SsaInstr {
		if (vn == null) return null;
		if (vn.isTagless()) return newGraph.zeroConst();
		return args[vn.tagIndex()];
	}
	def normTupleGetElem(i_old: SsaInstr, args: Array<SsaDfEdge>, op: Operator, index: int) {
		var tn = TupleNorm.!(normTypeArg(op, 0));
		return mapNnf(i_old, tn.getElem(genRefs(args), index));
	}
	def throwTypeCheckException() {
		curBlock.addThrow(curBlock.source, V3Exception.TypeCheck);
	}
	def normTypeCastRec(ai_old: Array<SsaInstr>, offset: int, atn: TypeNorm, rtn: TypeNorm, result: Vector<SsaInstr>) {
		match (TypeSystem.newTypeCast(atn.oldType, rtn.oldType)) {
			TRUE => {
				for (i < rtn.size) result.put(ai_old[offset + i]);
				return;
			}
			SUBSUME => {
				if (atn.sub == null) result.put(curBlock.opTypeSubsume(atn.newType, rtn.newType, ai_old[offset]));
				else for (i < rtn.size) result.put(curBlock.opTypeSubsume(atn.sub[i], rtn.sub[i], ai_old[offset + i]));
				return;
			}
			TUPLE_CAST => {
				var tatn = TupleNorm.!(atn), trtn = TupleNorm.!(rtn);
				if (tatn.nested.length != trtn.nested.length) return throwTypeCheckException();
				for (i < tatn.nested.length) {
					normTypeCastRec(ai_old, offset + tatn.offsets[i], tatn.nested[i], trtn.nested[i], result);
				}
				return;
			}
			// XXX: CLASS_CAST special-case non-allocated classes
			VARIANT_CAST => {
				if (VariantNorm.?(atn) && VariantNorm.?(rtn)) {
					var avn = VariantNorm.!(atn), rvn = VariantNorm.!(rtn);
					var actualTag = normVariantGetTag(avn, ai_old[offset ...]);
					var expectedTag = rvn.tagValue;
					curBlock.opIntRangeCheck(1, expectedTag, expectedTag + 1, actualTag);
					for (i < avn.size) result.put(ai_old[offset + i]);
					return;
				}
				// break
			}
			UNKNOWN_CAST, THROW => {
				throwTypeCheckException();
				return;
			}
			RANGE_PROMOTE_ARRAY => {
				var an = ArrayNorm.!(atn), arrayType = an.first();
				var s = an.size;
				for (i < s) result.put(ai_old[offset + i]);
				var array = ai_old[offset], len: SsaInstr;

				if (norm.config.NormalizeRange && s <= 1) {
					result.put(newGraph.arrayRangeStartConst(0, an.newType));
				} else {
					result.put(newGraph.zeroConst());
				}
				
				if (array.facts.V_NON_ZERO) {
					len = curBlock.opArrayGetLength(arrayType, array);
				} else {
					var cmp = curBlock.pure(V3Op.newRefEq(arrayType), [array, newGraph.nullConst(arrayType)]);
					var split = SsaBlockSplit.new(context, curBlock);
					curBlock = split.addIf(cmp);
					curBlock = split.addElse();
					var get = curBlock.opArrayGetLength(arrayType, array);
					curBlock = split.finish();
					len = split.addPhi(norm.config.ArrayLengthType, [newGraph.zeroConst(), get]);
				}
				result.put(len);
				return;
			}
			_ => ; // break
		}
		if (atn.size > 1) {
			for (i < atn.size) result.put(curBlock.opTypeCast(atn.sub[i], rtn.sub[i], ai_old[offset + i]));
		} else {
			result.put(curBlock.opTypeCast(atn.newType, rtn.newType, ai_old[offset]));
		}
	}
	def normTypeCast(i_old: SsaApplyOp, op: Operator) {
		curBlock.source = i_old.source;
		var atn = normTypeArg(op, 0), rtn = normTypeArg(op, 1);
		var result = Vector<SsaInstr>.new().grow(rtn.size);  // XXX: reuse temp vector here?
		normTypeCastRec(genRefs(i_old.inputs), 0, atn, rtn, result);
		return mapNnf(i_old, result.extract());
	}
	def normIntViewI(i_old: SsaApplyOp, op: Operator) {
		map1(i_old, curBlock.opIntViewI(op, genRef1(i_old.inputs[0])));
	}
	def normTypeQueryRec(ai_old: Array<SsaInstr>, offset: int, atn: TypeNorm, rtn: TypeNorm, left: SsaInstr) -> SsaInstr {
		match (TypeSystem.newTypeQuery(atn.oldType, rtn.oldType)) {
			TRUE => return left;
			UNKNOWN_QUERY, FALSE => return newGraph.falseConst();
			TUPLE_QUERY => {
				var tatn = TupleNorm.!(atn), trtn = TupleNorm.!(rtn);
				if (tatn.nested.length != trtn.nested.length) return newGraph.falseConst();
				for (i < tatn.nested.length) {
					left = normTypeQueryRec(ai_old, offset + tatn.offsets[i], tatn.nested[i], trtn.nested[i], left);
				}
				return left;
			}
			// XXX: CLASS_QUERY special-case non-allocated classes
			VARIANT_QUERY => {
				if (VariantNorm.?(atn) && VariantNorm.?(rtn)) {
					var avn = VariantNorm.!(atn), rvn = VariantNorm.!(rtn);
					var expectedTag = newGraph.intConst(rvn.tagValue);
					var actualTag = normVariantGetTag(avn, ai_old[offset ...]);
					var check = curBlock.pure(V3Op.newIntEq(avn.tagType()), [actualTag, expectedTag]);
					return opAnd(left, check);
				}
				// break
			}
			_ => ; // break
		}
		if (atn.size > 1) {
			for (i < atn.size) left = opAnd(left, curBlock.opTypeQuery(atn.sub[i], rtn.sub[i], ai_old[offset + i]));
		} else {
			left = opAnd(left, curBlock.opTypeQuery(atn.newType, rtn.newType, ai_old[offset]));
		}
		return left;
	}
	def opAnd(left: SsaInstr, right: SsaInstr) -> SsaInstr {
		return if(left == null, right, curBlock.opBoolAnd0(left, right));
	}
	def normTypeQuery(i_old: SsaApplyOp, op: Operator) {
		var atn = normTypeArg(op, 0), rtn = normTypeArg(op, 1);
		var i_new = normTypeQueryRec(genRefs(i_old.inputs), 0, atn, rtn, null);
		if (i_new == null) i_new = newGraph.trueConst();
		map1(i_old, i_new);
	}
	def normArrayAlloc(i_old: SsaApplyOp, op: Operator) {
		var rtn = nonzero(normReturnType(op));
		var length = genRef1(i_old.inputs[0]);
		if (rtn.size == 1) return map1(i_old, curBlock.opArrayAlloc(rtn.newType, length));
		// complex array allocation
		return mapN(i_old, Arrays.map(rtn.sub, newArrayAlloc(_, i_old.source, length)));
	}
	def newArrayAlloc(arrayType: Type, source: Source, length: SsaInstr) -> SsaInstr {
		return curBlock.opArrayAlloc(arrayType, length);
	}
	def normArrayInit(i_old: SsaApplyOp, op: Operator, len: int) {
		var rtn = nonzero(normTypeArg(op, 0));
		var etn = normType(V3Array.elementType(op.typeArgs[0]));
		var width = etn.size;
		if (width == 0) {
			// this is a void array
			var length: SsaInstr = newGraph.intConst(len);
			return map1(i_old, curBlock.opArrayAlloc(rtn.newType, length));
		}
		var ai_new = genRefs(i_old.inputs);
		var arrayNorm = ArrayNorm.!(rtn);
		if (arrayNorm.isMixed()) {
			// mixed array initialization
			var array = curBlock.add(V3Op.newArrayTupleInit(arrayNorm.newType, arrayNorm.enorm.size, len), ai_new, i_old.facts);
			map1(i_old, array);
		} else {
			if (rtn.size == 1) return map1(i_old, curBlock.opArrayInit(rtn.newType, ai_new));
			// complex array initialization
			var arrays = Array<SsaInstr>.new(width);
			for (i < width) {
				var vals = Array<SsaInstr>.new(len);
				for (j < len) {
					vals[j] = ai_new[i + j * width];
				}
				arrays[i] = curBlock.opArrayInit(rtn.sub[i], vals);
			}
			mapN(i_old, arrays);
		}
	}
	def normArrayGetElem(i_old: SsaApplyOp, op: Operator) {
		var arrayNorm = ArrayNorm.!(normTypeArg(op, 0)), rtn = normReturnType(op);
		var ai_new = genRefs(i_old.inputs), width = rtn.size;
		var indexType = norm.config.ArrayIndexType;
		if (width == 1) {
			// common case 1-1 mapping
			return map1(i_old, curBlock.opArrayGetElem(arrayNorm.newType, indexType, i_old.facts, ai_new[0], ai_new[1]));
		} else if (width == 0) {
			// void array access
			if (context.compiler.boundsCheck(i_old.facts))	curBlock.opBoundsCheck(arrayNorm.newType, ai_new[0], ai_new[1]);
			return map0(i_old);
		}
		normArrayOrRangeGetElem(i_old, arrayNorm, indexType, width, ai_new, ai_new[arrayNorm.size], Facts.NONE);
	}
	def normRangeFromTo(i_old: SsaApplyOp, op: Operator) {
		var rangeNorm = RangeNorm.!(normTypeArg(op, 0));
		var startNorm = normTypeArg(op, 1), endNorm = normTypeArg(op, 2);
		var ai_new = genRefs(i_old.inputs);
		var rangeStart = ai_new[rangeNorm.startIndex()], rangeLength = ai_new[rangeNorm.lengthIndex()];
		var start = ai_new[rangeNorm.size], end = ai_new[rangeNorm.size + startNorm.size];
		var rangeLengthType = norm.config.ArrayLengthType;
		var startType = IntType.!(startNorm.oldType), endType = IntType.!(endNorm.oldType);
		if (context.compiler.boundsCheck(i_old.facts)) {
			// XXX: manually CSE the promotions here?
			var c1 = curBlock.opIntULt(rangeLengthType, startType, rangeLength, start);
			curBlock.opConditionalThrow(V3Exception.BoundsCheck, c1);
			var c2 = curBlock.opIntULt(endType, startType, end, start);
			curBlock.opConditionalThrow(V3Exception.LengthCheck, c2);
			var c3 = curBlock.opIntULt(rangeLengthType, endType, rangeLength, end);
			curBlock.opConditionalThrow(V3Exception.BoundsCheck, c3);
		}
		var result = Array<SsaInstr>.new(rangeNorm.size);
		for (i < rangeNorm.startIndex()) result[i] = ai_new[i];
		if (startType.width > 32) start = curBlock.opIntViewI0(startType, rangeLengthType, start);
		
		if (norm.config.NormalizeRange && rangeNorm.arrayNorm.size <= 1) {
			result[rangeNorm.startIndex()] = curBlock.opRangeStartPlusIndex(rangeNorm.oldType, rangeLengthType, i_old.facts, rangeStart, start);
		} else {
			result[rangeNorm.startIndex()] = curBlock.opIntAdd(start, rangeStart);
		}
			
		if (endType.width > 32) end = curBlock.opIntViewI0(endType, rangeLengthType, end);
		result[rangeNorm.lengthIndex()] = curBlock.opIntSub(end, start);
		mapN(i_old, result);
	}
	def normRangeFromPlus(i_old: SsaApplyOp, op: Operator) {
		var rangeNorm = RangeNorm.!(normTypeArg(op, 0));
		var startNorm = normTypeArg(op, 1), lengthNorm = normTypeArg(op, 2);
		var ai_new = genRefs(i_old.inputs);
		var rangeStart = ai_new[rangeNorm.startIndex()], rangeLength = ai_new[rangeNorm.lengthIndex()];
		var start = ai_new[rangeNorm.size], length = ai_new[rangeNorm.size + startNorm.size];
		var rangeLengthType = norm.config.ArrayLengthType;
		var startType = IntType.!(startNorm.oldType), lengthType = IntType.!(lengthNorm.oldType);
		if (context.compiler.boundsCheck(i_old.facts)) {
			// XXX: manually CSE the promotions here?
			var c1 = curBlock.opIntULt(rangeLengthType, startType, rangeLength, start);
			curBlock.opConditionalThrow(V3Exception.BoundsCheck, c1);
			var c2 = curBlock.opIntULt(rangeLengthType, lengthType, rangeLength, length);
			curBlock.opConditionalThrow(V3Exception.LengthCheck, c2);
			if (startType.width > 32) start = curBlock.opIntViewI0(startType, rangeLengthType, start);
			if (lengthType.width > 32) length = curBlock.opIntViewI0(lengthType, rangeLengthType, length);
			var end = rangeStartAdd(start, length);
			var c3 = curBlock.opU32Lt(rangeLength, end);
			curBlock.opConditionalThrow(V3Exception.BoundsCheck, c3);
		} else {
			if (startType.width > 32) start = curBlock.opIntViewI0(startType, rangeLengthType, start);
			if (lengthType.width > 32) length = curBlock.opIntViewI0(lengthType, rangeLengthType, length);
		}
		
		var result = Array<SsaInstr>.new(rangeNorm.size);
		for (i < rangeNorm.startIndex()) result[i] = ai_new[i];
		
		if (norm.config.NormalizeRange && rangeNorm.arrayNorm.size <= 1) {
			result[rangeNorm.startIndex()] = curBlock.opRangeStartPlusIndex(rangeNorm.oldType, rangeLengthType, i_old.facts, rangeStart, start);
		} else {
			result[rangeNorm.startIndex()] = curBlock.opIntAdd(start, rangeStart);
		}
		result[rangeNorm.lengthIndex()] = length;
		mapN(i_old, result);
	}
	def normRangeGetElem(i_old: SsaApplyOp, op: Operator) {
		var rangeNorm = RangeNorm.!(normTypeArg(op, 0)), rtn = normReturnType(op);
		var ai_new = genRefs(i_old.inputs), width = rtn.size;
		var indexType = norm.config.ArrayIndexType;
		var w = rangeNorm.size;
		var facts = i_old.facts;
		var start = ai_new[rangeNorm.startIndex()], length = ai_new[rangeNorm.lengthIndex()], index = ai_new[rangeNorm.size];
		if (context.compiler.boundsCheck(i_old.facts)) {
			// explicit bounds check
			var oob = curBlock.pure(Int.getType(false, 32).opLtEq(), [length, index]);
			curBlock.opConditionalThrow(V3Exception.BoundsCheck, oob);
		}

		if (norm.config.NormalizeRange && rangeNorm.arrayNorm.size <= 1) {
			if (width == 1) {
				var i_new = curBlock.opNormRangeGetElem(rangeNorm.arrayNorm.newType, indexType, facts, ai_new[0], start, index);
				i_new.setFact(Facts.O_SAFE_BOUNDS);
				return map1(i_old, i_new);
			} else if (width == 0) {
				return map0(i_old);
			}
			
			var vals = Array<SsaInstr>.new(width);
			if (rangeNorm.arrayNorm.isMixed()) {
				var array = ai_new[0];
				for (i < width) {
					vals[i] = curBlock.opNormRangeGetElemElem(rangeNorm.arrayNorm.newType, indexType, i, facts, array, start, index);
					facts = facts | Facts.O_SAFE_BOUNDS;
				}
			} else {
				for (i < width) {
					vals[i] = curBlock.opNormRangeGetElem(rangeNorm.arrayNorm.sub[i], indexType, facts, ai_new[i], start, index);
					facts = facts | Facts.O_SAFE_BOUNDS;
				}
			}
			mapN(i_old, vals);
		} else {
			index = rangeStartAdd(start, index);
			if (width == 1) {
				// common case 1-1 mapping
				var i_new = curBlock.opArrayGetElem(rangeNorm.arrayNorm.newType, indexType, i_old.facts, ai_new[0], index);
				i_new.setFact(Facts.O_SAFE_BOUNDS); // explicit bounds check, cannot be null
				return map1(i_old, i_new);
			} else if (width == 0) {
				// void range access; bounds check was sufficient
				return map0(i_old);
			}
			normArrayOrRangeGetElem(i_old, rangeNorm.arrayNorm, indexType, width, ai_new, index, Facts.O_SAFE_BOUNDS);
		}
	}
	def rangeStartAdd(start: SsaInstr, index: SsaInstr) -> SsaInstr {
		return curBlock.pure(norm.config.RangeStartType.opAdd(), [start, index]); // XXX: constant fold?
	}
	def normArrayOrRangeGetElem(i_old: SsaApplyOp, arrayNorm: ArrayNorm, indexType: IntType, width: int, ai_new: Array<SsaInstr>, index: SsaInstr, facts: Fact.set) {
		var vals = Array<SsaInstr>.new(width);
		facts |= i_old.facts;
		if (arrayNorm.isMixed()) {
			// mixed array access
			var array = ai_new[0];
			for (i < width) {
				vals[i] = curBlock.add(V3Op.newArrayGetElemElem(arrayNorm.newType, indexType, i), [array, index], facts);
				facts = facts | Facts.O_SAFE_BOUNDS;
			}
		} else {
			// complex array access
			for (i < width) {
				vals[i] = curBlock.opArrayGetElem(arrayNorm.sub[i], indexType, facts, ai_new[i], index);
				facts = facts | Facts.O_SAFE_BOUNDS;
			}
		}
		mapN(i_old, vals);
	}
	def normArraySetElem(i_old: SsaApplyOp, op: Operator) {
		var atn = normTypeArg(op, 0), rtn = normType(op.sig.paramTypes[2]);
		var indexType = norm.config.ArrayIndexType;
		var width = rtn.size;
		var ai_new = genRefs(i_old.inputs);
		if (width == 1) {
			curBlock.opArraySetElem(atn.newType, indexType, i_old.facts, ai_new[0], ai_new[1], ai_new[2]);
			return;
		} else if (width == 0) {
			if (context.compiler.boundsCheck(i_old.facts)) curBlock.opBoundsCheck(atn.newType, ai_new[0], ai_new[1]);
			return;
		}
		var arrayNorm = ArrayNorm.!(atn);
		if (arrayNorm.isMixed()) {
			// mixed array set
			var array = ai_new[0], index = ai_new[1], facts = i_old.facts;
			for (i < width) {
				curBlock.add(V3Op.newArraySetElemElem(atn.newType, indexType, i), [array, index, ai_new[i + 2]], facts);
				facts = facts | Facts.O_SAFE_BOUNDS;
			}
		} else {
			// complex array set
			var index = ai_new[width], facts = i_old.facts;
			for (i < width) {
				var i = curBlock.opArraySetElem(atn.sub[i], indexType, facts, ai_new[i], index, ai_new[i + 1 + width]);
				i.setFact(facts);
				facts = facts | Facts.O_SAFE_BOUNDS;
			}
		}
	}
	def normRangeSetElem(i_old: SsaApplyOp, op: Operator) {
		var rangeNorm = RangeNorm.!(normTypeArg(op, 0)), rtn = normType(op.sig.paramTypes[2]);
		var indexType = norm.config.RangeStartType;
		var ai_new = genRefs(i_old.inputs), width = rtn.size;
		var start = ai_new[rangeNorm.startIndex()], length = ai_new[rangeNorm.lengthIndex()], index = ai_new[rangeNorm.size];
		if (context.compiler.boundsCheck(i_old.facts)) {
			// explicit bounds check
			var oob = curBlock.pure(Int.getType(false, 32).opLtEq(), [length, index]);
			curBlock.opConditionalThrow(V3Exception.BoundsCheck, oob);
		}
		
		var arrayNorm = rangeNorm.arrayNorm;
		var facts = i_old.facts;

		if (norm.config.NormalizeRange && arrayNorm.size <= 1) {
			if (width == 1) {
				var val = ai_new[rangeNorm.size + 1];
				var i = curBlock.opNormRangeSetElem(arrayNorm.newType, indexType, facts, ai_new[0], start, index, val);
				i.setFact(Facts.O_SAFE_BOUNDS);
				return;
			} else if (width == 0) {
				// prior bounds check was sufficient
				return;
			}

			if (arrayNorm.isMixed()) {
				for (i < width) {
					var val = ai_new[rangeNorm.size + i + 1];
					curBlock.opNormRangeSetElemElem(arrayNorm.newType, indexType, i, Facts.O_SAFE_BOUNDS, ai_new[0], start, index, val);
				}
			} else {
				for (i < width) {
					var val = ai_new[rangeNorm.size + i + 1];
					curBlock.opNormRangeSetElem(arrayNorm.sub[i], indexType, Facts.O_SAFE_BOUNDS, ai_new[i], start, index, val);
				}
			}
		} else {
			index = rangeStartAdd(start, index);

			if (width == 1) {
				var val = ai_new[rangeNorm.size + 1];
				var i = curBlock.opArraySetElem(arrayNorm.newType, indexType, i_old.facts, ai_new[0], index, val);
				i.setFact(Facts.O_SAFE_BOUNDS);
				return;
			} else if (width == 0) {
				// prior bounds check was sufficient
				return;
			}
			if (arrayNorm.isMixed()) {
				// mixed range set
				var array = ai_new[0];
				for (i < width) {
					var val = ai_new[rangeNorm.size + i + 1];
					curBlock.add(V3Op.newArraySetElemElem(arrayNorm.newType, indexType, i), [array, index, val], Facts.O_SAFE_BOUNDS);
				}
			} else {
				// complex range set
				for (i < width) {
					var val = ai_new[rangeNorm.size + i + 1];
					curBlock.opArraySetElem(arrayNorm.sub[i], indexType, Facts.O_SAFE_BOUNDS, ai_new[i], index, val);
				}
			}
		}
	}
	def normArrayGetLength(i_old: SsaApplyOp, op: Operator) {
		var atn = nonzero(normTypeArg(op, 0));
		var array = genRefs(i_old.inputs);
		// get the length from the first component array
		var arrayType = if(atn.sub == null, atn.newType, atn.sub[0]);
		return map1(i_old, curBlock.opArrayGetLength(arrayType, array[0]));
	}
	def normComponentGetField(i_old: SsaApplyOp, field: IrField, op: Operator) {
		if (i_old.useList == null) return; // remove unused reads of fields
		var raField = extractFieldRef(i_old, field);
		var nf = raField.norm;
		if (raField.isConst()) {
			// OPT: inline the field as a constant
			mapValue(i_old, raField.val, normReturnType(i_old.op));
			return;
		} else if (nf.length == 1) {
			// common case 1-1 mapping
			var read = curBlock.opGetField(nf[0], newGraph.nop());
			read.facts = read.facts | raField.facts();
			return map1(i_old, read);
		}
		var reads = Array<SsaInstr>.new(nf.length);
		for (i < reads.length) {
			reads[i] = curBlock.opGetField(nf[i], newGraph.nop());
		}
		return mapN(i_old, reads);
	}
	def normComponentSetField(i_old: SsaApplyOp, field: IrField, op: Operator) {
		var raField = extractFieldRef(i_old, field), fieldVals = genRefs(i_old.inputs);
		var nf = raField.norm;
		if (nf == null) return; // field has been eliminated
		if (nf.length == 1) {
			// common case 1-1 mapping
			curBlock.opComponentSetField(nf[0], newGraph.nop(), fieldVals[0]);
			return;
		}
		for (i < nf.length) {
			curBlock.opComponentSetField(nf[i], newGraph.nop(), fieldVals[i]);
		}
	}
	def normClassAlloc(i_old: SsaApplyOp, m: IrMethod, op: Operator) {
		var rc = norm.ra.getClass(op.typeArgs[0]);
		var vn = rc.variantNorm;
		if (vn != null) {
<<<<<<< HEAD
			var inputs = genRefs(oldApp.inputs);
			var result = genVariantClassAlloc(vn, inputs);
			return mapNnf(oldApp, result);
=======
			var inputs = genRefs(i_old.inputs);
			var result = Array<SsaInstr>.new(vn.size);
			for (i < result.length) result[i] = newGraph.nullConst(vn.sub[i]);

			if (!vn.isTagless()) result[vn.tagIndex()] = newGraph.intConst(vn.tagValue);

			for (i < vn.fields.length) {
				var f = vn.fields[i];
				var fieldRanges = vn.fieldRanges[i], os = fieldRanges.0;
				for (j < f.indexes.length) {
					var idx = f.indexes[j];
					result[idx] = curBlock.opTypeSubsume(f.tn.at(j), vn.at(idx), inputs[os + j]);
				}
			}
			return mapNnf(i_old, result);
>>>>>>> 0279c1ac
		}
		if (m == null) {
			// trivial constructor
			var spec = IrSpec.new(op.typeArgs[0], op.typeArgs, null);
			return map1(i_old, curBlock.opClassAlloc(spec, Ssa.NO_INSTRS));
		}
		var t = extractMethodRef(i_old.op, m), funcNorm = t.0, m = t.1;
		var ai_new = normArgs(funcNorm, genRefs(i_old.inputs));
		return map1(i_old, curBlock.opClassAlloc(m, ai_new));
	}
	def normGetField(isVariant: bool, i_old: SsaApplyOp, field: IrField, op: Operator) {
		// XXX: propagate O_NO_NULL_CHECK and O_PURE
		var ai_new = genRefs(i_old.inputs);
		if (i_old.useList == null) {
			// OPT: remove unused read of field
			if (!isVariant) addNullCheck(i_old, ai_new[0]);
			return;
		}
		var raField = extractFieldRef(i_old, field);
		if (raField.isConst()) {
			// OPT: inline the field as a constant
			if (!isVariant) addNullCheck(i_old, ai_new[0]);
			mapValue(i_old, raField.val, normReturnType(i_old.op));
			return;
		}
		var nf = raField.norm;
		if (nf.length == 0) {
			// OPT: remove read of useless field
			// OPT: remove read of zero-width field
			if (!isVariant) addNullCheck(i_old, ai_new[0]);
			return map0(i_old);
		}
		var rc = norm.ra.getClass(raField.receiver);
		normType(raField.receiver); // XXX: normType() side-effect of flattening
		if (isVariant && raField != null && rc.isUnboxed()) {
			// field of unboxed data type
			var vals = Array<SsaInstr>.new(nf.length);
			var field = rc.variantNorm.fields[raField.orig.index];
			for (i < vals.length) {
				var idx = field.indexes[i];
<<<<<<< HEAD
				vals[i] = genVariantScalarView(rc.variantNorm.at(idx), field.tn.at(i), ninputs[idx]);
=======
				vals[i] = curBlock.opTypeSubsume(rc.variantNorm.sub[idx], field.tn.at(i), ai_new[idx]);
>>>>>>> 0279c1ac
			}
			return mapNnf(i_old, vals);
		}
		var receiver = ai_new[0];
		if (nf.length == 1) {
			// common case 1-1 mapping
			var read = curBlock.opGetField(raField.norm[0], receiver);
			read.facts = read.facts | raField.facts(); // OPT: propagate field facts
			return map1(i_old, read);
		}
		// 1-many mapping
		var vals = Array<SsaInstr>.new(nf.length);
		for (i < vals.length) {
			vals[i] = curBlock.opGetField(nf[i], receiver);
		}
		return mapN(i_old, vals);
	}
	def normClassSetField(i_old: SsaApplyOp, field: IrField, op: Operator, init: bool) {
		// XXX: propagate O_NO_NULL_CHECK
		var raField = extractFieldRef(i_old, field);
		var ai_new = genRefs(i_old.inputs), receiver = ai_new[0];
		var nf = raField.norm;
		var rc = norm.ra.getClass(raField.receiver);

		if (nf == null || nf.length == 0 || !raField.raFacts.RF_READ) {
			// OPT: remove write to useless field
			// OPT: remove write of zero-width field
			// OPT: remove write of write-only field
			return addNullCheck(i_old, receiver);
		} else if (rc.isUnboxed()) {
			// init/set of field of flattened data type
			return map0(i_old);
		} else if (nf.length == 1) {
			// common case; 1-1 field mapping
			curBlock.opClassSetField(nf[0], receiver, ai_new[1], init);
			return;
		}
		// 1-many mapping
		var vals = Array<SsaInstr>.new(nf.length);
		for (i < vals.length) {
			curBlock.opClassSetField(nf[i], receiver, ai_new[i + 1], init);
		}
	}
<<<<<<< HEAD
	def genVariantScalarView(oldType: Type, newType: Type, scalar: SsaInstr) -> SsaInstr {
		if (oldType == newType) return scalar;
		if (IntType.?(oldType) && IntType.?(newType)) return curBlock.opIntView(oldType, IntType.!(newType), scalar);
		if (IntType.?(oldType)) {
			match (newType) {
				x: BoolType => return curBlock.opNotEqual(oldType, scalar, newGraph.nullConst(oldType));
				x: FloatType => return curBlock.pure(if(x.is64, V3Op.newFloat64ViewI(oldType), V3Op.newFloat32ViewI(oldType)), [scalar]);
			}
		}
		if (IntType.?(newType)) {
			// XXX: Hack - Something goes wrong with the JVM backend if we use `oneConst()` and `zeroConst()` here
			var one = if(IntType.!(newType).width > 32, newGraph.valConst(newType, Long.box(1)), newGraph.oneConst());
			match (oldType) {
				x: BoolType => {
					var split = SsaBlockSplit.new(context, curBlock);
					curBlock = split.addIf(scalar);
					curBlock = split.addElse();
					curBlock = split.finish();
					return split.addPhi(newType, [one, newGraph.nullConst(newType)]);
				}
				x: FloatType => return curBlock.pure(if(x.is64, V3Op.opIntViewF64, V3Op.opIntViewF32), [scalar]);
			}
		}
		if (newType == AnyRef.TYPE) return scalar;
		return curBlock.opTypeSubsume(oldType, newType, scalar);
	}
	def genVariantClassAlloc(vn: VariantNorm, inputs: Array<SsaInstr>) -> Array<SsaInstr> {
		if (vn.isEnum()) return [newGraph.intConst(vn.tagValue)];

		var result = Array<SsaInstr>.new(vn.size);
		for (i < result.length) result[i] = newGraph.nullConst(vn.at(i));
		if (!vn.isTagless()) result[vn.tagIndex()] = newGraph.intConst(vn.tagValue);
		
		for (i < vn.fields.length) {
			var f = vn.fields[i];
			var fieldRanges = vn.fieldRanges[i], os = fieldRanges.0;
			for (j < f.indexes.length) {
				var idx = f.indexes[j];
				result[idx] = genVariantScalarView(f.tn.at(j), vn.at(idx), inputs[os + j]);
			}
		}
		return result;
	}
	def normNullCheck(oldApp: SsaApplyOp, op: Operator) {
		var newArgs = genRefs(oldApp.inputs);
		if (newArgs.length >= 1) addNullCheck(oldApp, newArgs[0]);
=======
	def normNullCheck(i_old: SsaApplyOp, op: Operator) {
		var ai_new = genRefs(i_old.inputs);
		if (ai_new.length >= 1) addNullCheck(i_old, ai_new[0]);
>>>>>>> 0279c1ac
	}
	def normBoundsCheck(i_old: SsaApplyOp, op: Operator) {
		if (context.compiler.boundsCheck(i_old.facts)) {
			var ai_new = genRefs(i_old.inputs);
			var newCheck = curBlock.opBoundsCheck(op.typeArgs[0], ai_new[0], ai_new[1]);
			if (newCheck != null) newCheck.facts = newCheck.facts | i_old.facts;
		}
	}
	def normType(t: Type) -> TypeNorm {
		if (context.spec != null) t = context.spec.instantiateType(t);
		return norm.norm(t);
	}
	private def normFuncType(t: Type) -> FuncNorm {
		def funcNorm = FuncNorm.!(normType(t));
		norm.allocOverflowFields(funcNorm);
		return funcNorm;
	}
	private def extractFieldRef(i_old: SsaApplyOp, field: IrField) -> RaField {
		var spec = if (specSet != null, specSet.first(), context.spec);
		return norm.ra.makeField(i_old, field, spec);
	}
	private def extractMethodRef(op: Operator, method: IrMethod) -> (FuncNorm, IrSpec) {
		if (specSet != null) op = op.subst(specSet.first().instantiateType);
		else if (context.spec != null) op = op.subst(context.spec.instantiateType);
		var ta = op.typeArgs;
		var t = norm.normalizeMethodRef(IrSpec.new(ta[0], ta, method));
		return (norm.allocOverflowFields(t.0.funcNorm), t.1);
	}
	private def extractVirtualRef(op: Operator, method: IrMethod) -> (FuncNorm, IrSpec, bool) {
		if (specSet != null) op = op.subst(specSet.first().instantiateType);
		else if (context.spec != null) op = op.subst(context.spec.instantiateType);
		var ta = op.typeArgs;
		var t = norm.normalizeMethodRef(IrSpec.new(ta[0], ta, method)), rm = t.0, spec = t.1;
		ta = spec.typeArgs;
		if (rm.virtual == null) {
			return (norm.allocOverflowFields(rm.funcNorm), spec, false);
		}
		if (context.compiler.ChaDevirtualize && !rm.norm.facts.M_OVERRIDDEN) {
			// devirtualize this call because the method is not overridden
			return (norm.allocOverflowFields(rm.funcNorm), spec, false);
		}
		if (context.compiler.RaDevirtualize && rm.virtual.devirtual != null) {
			// devirtualize this call because only one live version exists
			rm = rm.virtual.devirtual;
			ta = Arrays.replace(ta, 0, rm.norm.receiver);
			spec = IrSpec.new(ta[0], ta, rm.norm);
			return (norm.allocOverflowFields(rm.funcNorm), spec, false);
		}
		var receiver = ta[0];
		var selector = IrSelector.new(receiver, rm.norm, rm.virtual.mtable, rm.normIndex);
		return (norm.allocOverflowFields(rm.funcNorm), IrSpec.new(receiver, ta, selector), true);
	}
	def tryDevirtualize(rm: RaMethod, ta: Array<Type>) -> (IrSpec, bool) {
		if (rm.virtual == null) {
			return (IrSpec.new(ta[0], ta, rm.norm), false);
		}
		if (context.compiler.ChaDevirtualize && !rm.norm.facts.M_OVERRIDDEN) {
			// devirtualize this call because the method is not overridden
			return (IrSpec.new(ta[0], ta, rm.norm), false);
		}
		if (context.compiler.RaDevirtualize && rm.virtual.devirtual != null) {
			// devirtualize this call because only one live version exists
			var m = rm.virtual.devirtual.norm;
			return (IrSpec.new(m.receiver, Arrays.replace(ta, 0, m.receiver), m), false);
		}
		// the call remains a virtual dispatch
		var receiver = ta[0];
		var selector = IrSelector.new(receiver, rm.norm, rm.virtual.mtable, rm.normIndex);
		return (IrSpec.new(receiver, ta, selector), true);
	}
	private def normTypeArg(op: Operator, index: int) -> TypeNorm {
		return normType(op.typeArgs[index]);
	}
	private def normReturnType(op: Operator) -> TypeNorm {
		return normType(op.sig.returnType());
	}
	private def funcRef(m: IrSpec) -> SsaInstr {
		return newGraph.valConst(Function.funcRefType(m.getFuncType()), FuncVal.new(m));
	}
	private def nonzero(tn: TypeNorm) -> TypeNorm {
		if (tn.size == 0) context.fail("expected at least one type");
		return tn;
	}
	private def addNullCheck(i_old: SsaInstr, obj: SsaInstr) {
		if (!i_old.facts.O_NO_NULL_CHECK) curBlock.opNullCheck(obj.getType(), obj);
	}
}<|MERGE_RESOLUTION|>--- conflicted
+++ resolved
@@ -753,15 +753,9 @@
 			for (j < f.indexes.length) {
 				var idx = f.indexes[j];
 				var cmp: SsaInstr, a = refs[idx], b = refs[idx + vn.size];
-<<<<<<< HEAD
 				a = genVariantScalarView(vn.sub[idx], f.tn.at(j), a);
 				b = genVariantScalarView(vn.sub[idx], f.tn.at(j), b);
-				cmp = normEqual1(oldApp, f.tn.at(j), a, b);
-=======
-				a = curBlock.opTypeSubsume(vn.sub[idx], f.tn.at(j), a);
-				b = curBlock.opTypeSubsume(vn.sub[idx], f.tn.at(j), b);
 				cmp = normEqual1(i_old, f.tn.at(j), a, b);
->>>>>>> 0279c1ac
 				if (expr == null) expr = cmp;
 				else expr = join(expr, cmp);
 			}
@@ -1258,27 +1252,9 @@
 		var rc = norm.ra.getClass(op.typeArgs[0]);
 		var vn = rc.variantNorm;
 		if (vn != null) {
-<<<<<<< HEAD
-			var inputs = genRefs(oldApp.inputs);
+			var inputs = genRefs(i_old.inputs);
 			var result = genVariantClassAlloc(vn, inputs);
-			return mapNnf(oldApp, result);
-=======
-			var inputs = genRefs(i_old.inputs);
-			var result = Array<SsaInstr>.new(vn.size);
-			for (i < result.length) result[i] = newGraph.nullConst(vn.sub[i]);
-
-			if (!vn.isTagless()) result[vn.tagIndex()] = newGraph.intConst(vn.tagValue);
-
-			for (i < vn.fields.length) {
-				var f = vn.fields[i];
-				var fieldRanges = vn.fieldRanges[i], os = fieldRanges.0;
-				for (j < f.indexes.length) {
-					var idx = f.indexes[j];
-					result[idx] = curBlock.opTypeSubsume(f.tn.at(j), vn.at(idx), inputs[os + j]);
-				}
-			}
 			return mapNnf(i_old, result);
->>>>>>> 0279c1ac
 		}
 		if (m == null) {
 			// trivial constructor
@@ -1319,11 +1295,7 @@
 			var field = rc.variantNorm.fields[raField.orig.index];
 			for (i < vals.length) {
 				var idx = field.indexes[i];
-<<<<<<< HEAD
-				vals[i] = genVariantScalarView(rc.variantNorm.at(idx), field.tn.at(i), ninputs[idx]);
-=======
-				vals[i] = curBlock.opTypeSubsume(rc.variantNorm.sub[idx], field.tn.at(i), ai_new[idx]);
->>>>>>> 0279c1ac
+				vals[i] = genVariantScalarView(rc.variantNorm.at(idx), field.tn.at(i), ai_new[idx]);
 			}
 			return mapNnf(i_old, vals);
 		}
@@ -1367,7 +1339,6 @@
 			curBlock.opClassSetField(nf[i], receiver, ai_new[i + 1], init);
 		}
 	}
-<<<<<<< HEAD
 	def genVariantScalarView(oldType: Type, newType: Type, scalar: SsaInstr) -> SsaInstr {
 		if (oldType == newType) return scalar;
 		if (IntType.?(oldType) && IntType.?(newType)) return curBlock.opIntView(oldType, IntType.!(newType), scalar);
@@ -1414,11 +1385,6 @@
 	def normNullCheck(oldApp: SsaApplyOp, op: Operator) {
 		var newArgs = genRefs(oldApp.inputs);
 		if (newArgs.length >= 1) addNullCheck(oldApp, newArgs[0]);
-=======
-	def normNullCheck(i_old: SsaApplyOp, op: Operator) {
-		var ai_new = genRefs(i_old.inputs);
-		if (ai_new.length >= 1) addNullCheck(i_old, ai_new[0]);
->>>>>>> 0279c1ac
 	}
 	def normBoundsCheck(i_old: SsaApplyOp, op: Operator) {
 		if (context.compiler.boundsCheck(i_old.facts)) {
